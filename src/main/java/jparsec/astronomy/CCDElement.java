/*
 * This file is part of JPARSEC library.
 * 
 * (C) Copyright 2006-2015 by T. Alonso Albi - OAN (Spain).
 *  
 * Project Info:  http://conga.oan.es/~alonso/jparsec/jparsec.html
 * 
 * JPARSEC library is free software; you can redistribute it and/or modify
 * it under the terms of the GNU General Public License as published by
 * the Free Software Foundation; either version 2 of the License, or
 * (at your option) any later version.
 *
 * JPARSEC library is distributed in the hope that it will be useful,
 * but WITHOUT ANY WARRANTY; without even the implied warranty of
 * MERCHANTABILITY or FITNESS FOR A PARTICULAR PURPOSE.  See the
 * GNU General Public License for more details.
 *
 * You should have received a copy of the GNU General Public License
 * along with this program; if not, write to the Free Software
 * Foundation, Inc., 51 Franklin St, Fifth Floor, Boston, MA  02110-1301  USA
 */					
package jparsec.astronomy;

import java.io.Serializable;
import java.util.ArrayList;

import jparsec.graph.DataSet;
import jparsec.io.FileIO;
import jparsec.io.ReadFile;
import jparsec.util.JPARSECException;

/**
 * A class to hold and to calculate the properties of a CCD camera or webcam. Calculations
 * are based on theoretical statements, so the real life could be somewhat
 * different. The CCD camera/webcam is supposed to be attached to a telescope instance,
 * with the possible presence of an ocular between the telescope and the camera. If
 * you want to make calculations for direct focus photography, just set the ocular to null
 * in the telescope instance.
 * 
 * @author T. Alonso Albi - OAN (Spain)
 * @version 1.0
 */
public class CCDElement implements Serializable {
	static final long serialVersionUID = 1L;

	/**
	 * Creates a default CCD with the TouCam webcam.
	 */
	public CCDElement()
	{
		try {
			CCDElement TouCam = getCCD("TouCam");
			chipSizeX = TouCam.chipSizeX;
			chipSizeY = TouCam.chipSizeY;
			pixelSizeX = TouCam.pixelSizeX;
			pixelSizeY = TouCam.pixelSizeY;
			binningFactor = 1;
			zoomFactor = 1.0f;
			name = TouCam.name;
		} catch (Exception exc) {
			chipSizeX = 640;
			chipSizeY = 480;
			pixelSizeX = 5.6f;
			pixelSizeY = 5.6f;
			binningFactor = 1;
			zoomFactor = 1.0f;
			name = "TouCam";
		}
	}

	/**
	 * Creates a CCD object by giving the values of the fields.
	 * 
	 * @param n Name of the camera.
	 * @param csx Number of pixels in x.
	 * @param csy Number of pixels in y.
	 * @param psx Pixel size in x (microns).
	 * @param psy Pixel size in y (microns).
	 * @param binning Binning factor.
	 */
	public CCDElement(String n, int csx, int csy, float psx, float psy,
			int binning)
	{
		chipSizeX = csx;
		chipSizeY = csy;
		pixelSizeX = psx;
		pixelSizeY = psy;
		binningFactor = binning;
		zoomFactor = 1.0f;
		name = n;
	}

	/**
	 * Name of the CCD.
	 */
	public String name;

	/**
	 * Size of the chip in horizontal, in number of pixels.
	 */
	public int chipSizeX;

	/**
	 * Size of the chip in vertical, in number of pixels.
	 */
	public int chipSizeY;

	/**
	 * Size of a pixel in horizontal, in microns.
	 */
	public float pixelSizeX;

	/**
	 * Size of a pixel in vertical, in microns.
	 */
	public float pixelSizeY;

	/**
	 * Position angle (orientation) of the camera in radians, 0 by default.
	 */
	public float cameraPA = 0;
	
	/**
	 * Binning factor, for example 2 for a 2x2 binning. Default is 1.
	 */
	public int binningFactor;
	/**
	 * Zoom factor, for example 2 (more zoom, less field) or 0.5. Default if 1.
	 */
	private float zoomFactor;
		
	/**
	 * To clone the object.
	 */
	public CCDElement clone()
	{
		if (this == null) return null;
		CCDElement ccd = new CCDElement(this.name, this.chipSizeX, this.chipSizeY, this.pixelSizeX,
				this.pixelSizeY, this.binningFactor);
		ccd.cameraPA = this.cameraPA;
		return ccd;
	}

	/**
	 * Returns true if a given CCD is equals to another.
	 * @param ccd A CCD object.
	 * @return True or false.
	 */
	@Override
	public boolean equals(Object ccd) {
		if (this == ccd) return true;

		if (!(ccd instanceof CCDElement)) return false;

		CCDElement that = (CCDElement) ccd;

		if (chipSizeX != that.chipSizeX) return false;
		if (chipSizeY != that.chipSizeY) return false;
		if (Float.compare(that.pixelSizeX, pixelSizeX) != 0) return false;
		if (Float.compare(that.pixelSizeY, pixelSizeY) != 0) return false;
		if (Float.compare(that.cameraPA, cameraPA) != 0) return false;
		if (binningFactor != that.binningFactor) return false;
		if (Float.compare(that.zoomFactor, zoomFactor) != 0) return false;

		return !(name != null ? !name.equals(that.name) : that.name != null);
	}

<<<<<<< HEAD
	@Override
	public int hashCode() {
		int result = name != null ? name.hashCode() : 0;
		result = 31 * result + chipSizeX;
		result = 31 * result + chipSizeY;
		result = 31 * result + (pixelSizeX != +0.0f ? Float.floatToIntBits(pixelSizeX) : 0);
		result = 31 * result + (pixelSizeY != +0.0f ? Float.floatToIntBits(pixelSizeY) : 0);
		result = 31 * result + (cameraPA != +0.0f ? Float.floatToIntBits(cameraPA) : 0);
		result = 31 * result + binningFactor;
		result = 31 * result + (zoomFactor != +0.0f ? Float.floatToIntBits(zoomFactor) : 0);
		return result;
	}

=======
>>>>>>> c38d5d94
	/**
	 * Return all available intrinsic CCD cameras.
	 * @return The cameras.
	 * @throws JPARSECException If an error occurs.
	 */
	public static CCDElement[] getAllAvailableCCDs() throws JPARSECException
	{
		String jarpath = FileIO.DATA_SKY_DIRECTORY + "ccd.txt";
		ArrayList<String> v = ReadFile.readResource(jarpath);
		CCDElement ccd[] = new CCDElement[v.size()];

		for (int i = 0; i < v.size(); i++)
		{
			String data[] = DataSet.toStringArray(v.get(i), " ", true);
			int n = data.length;
			String name = DataSet.toString(DataSet.getSubArray(data, 0, n-5), " ");
			ccd[i] = new CCDElement(name, Integer.parseInt(data[n-4].trim()), Integer.parseInt(data[n-3].trim()), 
					Float.parseFloat(data[n-2].trim()), Float.parseFloat(data[n-1].trim()), 1);
		}
		return ccd;
	}
	
	/**
	 * Return the names of all available intrinsic CCD cameras.
	 * @return The list of cameras.
	 * @throws JPARSECException If an error occurs.
	 */
	public static String[] getNamesOfAllAvailableCCDs() throws JPARSECException
	{
		String jarpath = FileIO.DATA_SKY_DIRECTORY + "ccd.txt";
		ArrayList<String> v = ReadFile.readResource(jarpath);
		String ccd[] = new String[v.size()];

		for (int i = 0; i < v.size(); i++)
		{
			String data[] = DataSet.toStringArray(v.get(i), " ", true);
			int n = data.length;
			String name = DataSet.toString(DataSet.getSubArray(data, 0, n-5), " ");
			ccd[i] = name;
		}
		return ccd;
	}
	
	/**
	 * Return all available intrinsic CCD cameras.
	 * @return The cameras.
	 * @throws JPARSECException If an error occurs.
	 */
	public static boolean CCDexits(String name, boolean caseSensitive, boolean partialName) throws JPARSECException
	{
		String jarpath = FileIO.DATA_SKY_DIRECTORY + "ccd.txt";
		ArrayList<String> v = ReadFile.readResource(jarpath);

		for (int i = 0; i < v.size(); i++)
		{
			String data[] = DataSet.toStringArray(v.get(i), " ", true);
			int n = data.length;
			String ccd = DataSet.toString(DataSet.getSubArray(data, 0, n-5), " ");
			if (caseSensitive) {
				if (partialName && ccd.indexOf(name) >= 0)
					return true;
				if (ccd.equals(name)) return true;				
				continue;
			}
			if (partialName && ccd.toLowerCase().indexOf(name.toLowerCase()) >= 0)
				return true;
			if (ccd.toLowerCase().equals(name.toLowerCase())) return true;
		}
		return false;
	}
	/**
	 * Return certain CCD.
	 * 
	 * @param ccd Name of the CCD;
	 * @return The required CCD object, or null if none is found.
	 * @throws JPARSECException Thrown if the method fails.
	 */
	public static CCDElement getCCD(String ccd) throws JPARSECException
	{
		CCDElement ccds[] = CCDElement.getAllAvailableCCDs();
		CCDElement out = null;

		int what = -1;
		for (int i = 0; i < ccds.length; i++)
		{
			if (ccds[i].name.toLowerCase().indexOf(ccd.toLowerCase()) >= 0)
				what = i;
			if (ccds[i].name.toLowerCase().equals(ccd.toLowerCase())) break;
		}
		if (what >= 0)
			out = ccds[what];

		return out;
	}

	/**
	 * Returns the scale of the CCD image in x.
	 * @param telescope The telescope where the camera is attached to, including 
	 * the ocular (or with a null ocular for direct focus photography).
	 * @return The scale in radians per pixel.
	 * @throws JPARSECException If an error occurs.
	 */
	public double getScaleX(TelescopeElement telescope)
	throws JPARSECException {
		 double fovWidth  = fovSingleDimension(this.pixelSizeX * this.binningFactor, this.chipSizeX, telescope);
		  
		 double arcWidth  = fovWidth / this.chipSizeX;
		 return arcWidth;
	}

	/**
	 * Returns the scale of the CCD image in y.
	 * @param telescope The telescope where the camera is attached to, including 
	 * the ocular (or with a null ocular for direct focus photography).
	 * @return The scale in radians per pixel.
	 * @throws JPARSECException If an error occurs.
	 */
	public double getScaleY(TelescopeElement telescope)
	throws JPARSECException {
		 double fovHeight = fovSingleDimension(this.pixelSizeY * this.binningFactor, this.chipSizeY, telescope);
		  
		 double arcHeight = fovHeight / this.chipSizeY;
		 return arcHeight;
	}

	/**
	 * Returns the scale of the CCD image as a mean average of scale in x and y.
	 * @param telescope The telescope where the camera is attached to, including 
	 * the ocular (or with a null ocular for direct focus photography).
	 * @return The scale in radians per pixel.
	 * @throws JPARSECException If an error occurs.
	 */
	public double getScale(TelescopeElement telescope)
	throws JPARSECException {
		return 0.5 * (this.getScaleX(telescope) + this.getScaleY(telescope));
	}

	/**
	 * Returns the field of view in x direction.
	 * @param telescope The telescope where the camera is attached to, including 
	 * the ocular (or with a null ocular for direct focus photography).
	 * @return Field of view in radians.
	 * @throws JPARSECException If an error occurs.
	 */
	public double getFieldX(TelescopeElement telescope)
	throws JPARSECException {
		double fovWidth  = fovSingleDimension(this.pixelSizeX, this.chipSizeX, telescope);
		return fovWidth;
	}

	/**
	 * Returns the field of view in y direction.
	 * @param telescope The telescope where the camera is attached to, including 
	 * the ocular (or with a null ocular for direct focus photography).
	 * @return Field of view in radians.
	 * @throws JPARSECException If an error occurs.
	 */
	public double getFieldY(TelescopeElement telescope)
	throws JPARSECException  {
		double fovHeight = fovSingleDimension(this.pixelSizeY, this.chipSizeY, telescope);
		return fovHeight;
	}

	private double fovSingleDimension(double ps, double cs, TelescopeElement telescope)
	throws JPARSECException {
		this.zoomFactor = 1.0f;
		if (telescope.ocular != null) this.zoomFactor = (float) telescope.getMagnification();
		double fovsingle = 2.0 * Math.atan(((ps * cs) / 2000.0) / (telescope.focalLength * this.zoomFactor));

		return fovsingle;
	}
}<|MERGE_RESOLUTION|>--- conflicted
+++ resolved
@@ -165,22 +165,6 @@
 		return !(name != null ? !name.equals(that.name) : that.name != null);
 	}
 
-<<<<<<< HEAD
-	@Override
-	public int hashCode() {
-		int result = name != null ? name.hashCode() : 0;
-		result = 31 * result + chipSizeX;
-		result = 31 * result + chipSizeY;
-		result = 31 * result + (pixelSizeX != +0.0f ? Float.floatToIntBits(pixelSizeX) : 0);
-		result = 31 * result + (pixelSizeY != +0.0f ? Float.floatToIntBits(pixelSizeY) : 0);
-		result = 31 * result + (cameraPA != +0.0f ? Float.floatToIntBits(cameraPA) : 0);
-		result = 31 * result + binningFactor;
-		result = 31 * result + (zoomFactor != +0.0f ? Float.floatToIntBits(zoomFactor) : 0);
-		return result;
-	}
-
-=======
->>>>>>> c38d5d94
 	/**
 	 * Return all available intrinsic CCD cameras.
 	 * @return The cameras.
