--- conflicted
+++ resolved
@@ -1547,66 +1547,4 @@
 		ephem_elem.name = eph.targetBody.getName();
 		return ephem_elem;
 	}
-<<<<<<< HEAD
-
-	/**
-	 * For unit testing only.
-	 * @param args Not used.
-	 */
-	public static void main(String args[])
-	{
-		System.out.println("PlanetEphem Test");
-
-		try
-		{
-			AstroDate astro = new AstroDate(1990, AstroDate.JANUARY, 3, 12, 7, 38.002);
-			TimeElement time = new TimeElement(astro, SCALE.LOCAL_TIME);
-			CityElement city = City.findCity("Madrid");
-			EphemerisElement eph = new EphemerisElement(TARGET.JUPITER, EphemerisElement.COORDINATES_TYPE.APPARENT,
-					EphemerisElement.EQUINOX_OF_DATE, EphemerisElement.TOPOCENTRIC, 
-					EphemerisElement.REDUCTION_METHOD.IAU_1976, // Same results as those given by Horizons
-					EphemerisElement.FRAME.ICRF);
-			eph.algorithm = EphemerisElement.ALGORITHM.MOSHIER; //.JPL_DE405;
-			ObserverElement observer = ObserverElement.parseCity(city);
-//			ObserverElement observer = ObserverElement.parseObservatory(observatory);
-
-			eph.correctForEOP = false;
-			eph.correctForPolarMotion = false;
-			
-			EphemElement ephem = PlanetEphem.MoshierEphemeris(time, observer, eph);
-			System.out.println(ephem.getEquatorialLocation().toStringAsEquatorialLocation());
-			
-			LocationElement ephem_loc0 = Ephem.toMeanEquatorial(ephem.getEquatorialLocation(), time, observer, eph);
-			System.out.println("Mean: "+Functions.formatRA(ephem_loc0.getLongitude())+"/"+Functions.formatDEC(ephem_loc0.getLatitude())+"/"+ephem_loc0.getRadius());
-			// Should be: RA: 06h 21m 14.0671s/23\u00ba 14' 18.920"/4.175983896906823. Exact is: RA: 06h 21m 14.0665s, DEC: 23\u00ba 14' 18.920", DIST: 4.175983897448329
-
-			astro = new AstroDate(2011, AstroDate.JUNE, 15, 21, 21, 0);
-			time = new TimeElement(astro, SCALE.UNIVERSAL_TIME_UTC);
-			eph = new EphemerisElement(TARGET.Moon, EphemerisElement.COORDINATES_TYPE.APPARENT,
-					EphemerisElement.EQUINOX_OF_DATE, EphemerisElement.GEOCENTRIC, 
-					EphemerisElement.REDUCTION_METHOD.IAU_2006,
-					EphemerisElement.FRAME.DYNAMICAL_EQUINOX_J2000);
-			eph.algorithm = EphemerisElement.ALGORITHM.MOSHIER;
-			city = City.findCity("Madrid");
-			observer = ObserverElement.parseCity(city);
-
-			ephem = Ephem.getEphemeris(time, observer, eph, false);
-			System.out.println(ephem.getEquatorialLocation().toStringAsEquatorialLocation());
-
-			city = City.findCity("Kabul");
-			observer = ObserverElement.parseCity(city);
-			ephem = Ephem.getEphemeris(time, observer, eph, false);
-			System.out.println(ephem.getEquatorialLocation().toStringAsEquatorialLocation());
-
-			city = City.findCity("Madrid");
-			observer = ObserverElement.parseCity(city);
-			ephem = Ephem.getEphemeris(time, observer, eph, false);
-			System.out.println(ephem.getEquatorialLocation().toStringAsEquatorialLocation());
-		} catch (JPARSECException ve)
-		{
-			JPARSECException.showException(ve);
-		}
-	}
-=======
->>>>>>> c38d5d94
 }