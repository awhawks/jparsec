--- conflicted
+++ resolved
@@ -1689,243 +1689,4 @@
 	    }
 	    return Math.PI;
 	  }
-<<<<<<< HEAD
-	  
-	/**
-	 * For unit testing only.
-	 * @param args Not used.
-	 */
-	public static void main(String args[])
-	{
-		System.out.println("Artificial Satellite Test");
-
-		try
-		{
-			AstroDate astro = new AstroDate(2005, 10, 3, 11, 0, 0); //2011, AstroDate.JULY, 4, 13, 32, 18.732);
-			TimeElement time = new TimeElement(astro, SCALE.LOCAL_TIME);
-//			ObservatoryElement obs = Observatory.findObservatorybyName("Yebes");
-//			ObserverElement observer = ObserverElement.parseObservatory(obs);
-			ObserverElement observer = ObserverElement.parseCity(City.findCity("Madrid"));
-//			observer.dstCode = observer2.dstCode;
-//			observer.timeZone = observer2.timeZone;
-
-//			System.out.println("LON "+Functions.formatAngle(observer.longitude, 3));
-//			System.out.println("LAT "+Functions.formatAngle(observer.latitude, 3));
-			
-//			observer.latitude = 40.524661111111108 * Constant.DEG_TO_RAD;
-//			observer.longitude = -3.086863888888888 * Constant.DEG_TO_RAD;
-//			observer.height = 990;
-					
-			if (!Configuration.isAcceptableDateForArtificialSatellites(astro))
-				Configuration.updateArtificialSatellitesInTempDir(astro);
-			
-			String name = "ISS";
-			int index = SatelliteEphem.getArtificialSatelliteTargetIndex(name);
-
-			EphemerisElement eph = new EphemerisElement(TARGET.NOT_A_PLANET, EphemerisElement.COORDINATES_TYPE.APPARENT,
-					EphemerisElement.EQUINOX_OF_DATE, EphemerisElement.TOPOCENTRIC, EphemerisElement.REDUCTION_METHOD.IAU_2006,
-					EphemerisElement.FRAME.ICRF);
-			eph.algorithm = EphemerisElement.ALGORITHM.ARTIFICIAL_SATELLITE;
-
-//			for (int i=0; i<readFile.getNumberOfObjects(); i++)
-//			{
-//				index = i;
-
-				eph.targetBody.setIndex(index);	
-				//EphemElement ephem = jparsec.ephem.Ephem.getEphemeris(time, observer, eph, false);
-				SatelliteEphemElement ephem = SatelliteEphem.satEphemeris(time, observer, eph, false);
-
-				ephem.nextPass = SDP4_SGP4.getNextPass(time, observer, eph, SatelliteEphem.getArtificialSatelliteOrbitalElement(index), 15*Constant.DEG_TO_RAD, 7, true);
-
-/*				// To calculate the next rise, set, transit after the next one
-				TimeElement newTime = new TimeElement(ephem.set[0] + 5.0 / 1440.0, SCALE.LOCAL_TIME);
-				SatelliteEphemElement ephem2 = SatelliteEphem.satEphemeris(newTime, observer, eph, true);
-				double nextPass = ephem2.nextPass;
-				if (nextPass != 0.0) {
-					ephem.rise = DataSet.addDoubleArray(ephem.rise, ephem2.rise);
-					ephem.set = DataSet.addDoubleArray(ephem.set, ephem2.set);
-					ephem.transit = DataSet.addDoubleArray(ephem.transit, ephem2.transit);
-					ephem.transitElevation = DataSet.addFloatArray(ephem.transitElevation, ephem2.transitElevation);
-				}
-*/				
-				name = readFile.getObjectName(index);
-				double JD = TimeScale.getJD(time, observer, eph, SCALE.TERRESTRIAL_TIME);
-				System.out.println("JD " + JD + " / index " + index);
-				double st = SiderealTime.apparentSiderealTime(time, observer, eph);
-//				jparsec.io.ConsoleReport.fullEphemReportToConsole(ephem, name);
-//				if (ephem.elevation > 0.0) {
-					System.out.println("" + name + " RA: " + Functions.formatRA(ephem.rightAscension));
-					System.out.println("" + name + " DEC: " + Functions.formatDEC(ephem.declination));
-					System.out.println("" + name + " dist: " + ephem.distance);
-					System.out.println("" + name + " elong: " + ephem.elongation * Constant.RAD_TO_DEG);
-					System.out.println("" + name + " lst: " + (st/15.0) * Constant.RAD_TO_DEG);
-					System.out.println("" + name + " h:   " + ((st-ephem.rightAscension) * Constant.RAD_TO_DEG / 15.0 + 24));
-					System.out.println("" + name + " azi: " + ephem.azimuth * Constant.RAD_TO_DEG);
-					System.out.println("" + name + " alt: " + ephem.elevation * Constant.RAD_TO_DEG);
-					System.out.println("" + name + " ilum: " + ephem.illumination);
-					System.out.println("" + name + " mag: " + ephem.magnitude);
-					System.out.println("" + name + " sub. E. lon:  " + Functions.formatAngle(ephem.subEarthLongitude, 3));
-					System.out.println("" + name + " sub. E. lat:  " + Functions.formatAngle(ephem.subEarthLatitude, 3));
-					System.out.println("" + name + " sub. E. dist: " + ephem.subEarthDistance);
-					System.out.println("" + name + " speed: " + ephem.topocentricSpeed);
-					System.out.println("" + name + " revolution: " + ephem.revolutionsCompleted);
-					System.out.println("" + name + " eclipsed: " + ephem.isEclipsed);
-					System.out.println("" + name + " next pass: " + TimeFormat.formatJulianDayAsDateAndTime(Math.abs(ephem.nextPass), SCALE.LOCAL_TIME));
-//					System.out.println("" + name + " next pass: " + TimeFormat.formatJulianDayAsDateAndTime(Math.abs(nextPass)));
-					if (ephem.rise != null) {
-						for (int i=0; i<ephem.rise.length; i++) {
-							System.out.println("RISE:      " + TimeFormat.formatJulianDayAsDateAndTime(ephem.rise[i], SCALE.LOCAL_TIME));
-							System.out.println("TRANSIT:   " + TimeFormat.formatJulianDayAsDateAndTime(ephem.transit[i], SCALE.LOCAL_TIME));
-							System.out.println("MAX_ELEV:  " + Functions.formatAngle(ephem.transitElevation[i], 3));
-							System.out.println("SET:       " + TimeFormat.formatJulianDayAsDateAndTime(ephem.set[i], SCALE.LOCAL_TIME));
-						}
-					}
-//				}
-//			}
-			
-//					astro = new AstroDate(2000, AstroDate.JANUARY, 0, 0, 0, 0);
-//					obs = Observatory.findObservatorybyName("Greenwich");
-//					observer = ObserverElement.parseObservatory(obs);
-/*					time = new TimeElement(astro, SCALE.UNIVERSAL_TIME_UTC);
-					eph.targetBody = jparsec.ephem.Target.SUN;
-					eph.algorithm = EphemerisElement.ALGORITHM.ALGORITHM_MOSHIER;
-					EphemElement sunEphem = jparsec.ephem.Ephem.getEphemeris(time, observer, eph, false);
-					jparsec.io.ConsoleReport.fullEphemReportToConsole(sunEphem, "Sun");
-					double dist = LocationElement.getAngularDistance(
-							new LocationElement(sunEphem.azimuth, sunEphem.elevation, 1.0), 
-							new LocationElement(ephem.azimuth, ephem.elevation, 1.0)
-							);
-					System.out.println("Elong = "+dist*Constant.RAD_TO_DEG);
-					double ast = jparsec.time.SiderealTime.greenwichMeanSiderealTime(time, observer, eph);
-					System.out.println("GHA SUN = "+Functions.formatRA(ast));
-*/					
-
-/*					String file = "";
-					for (int i=0; i<1353-8;i++)
-					{
-						astro = new AstroDate(2009, AstroDate.MAY, 22, 12, 15*i, 0);
-						double jd = astro.jd();
-						astro = new AstroDate(jd);
-						time = new TimeElement(astro, SCALE.UNIVERSAL_TIME_UTC);
-						ephem = SatelliteEphem.satEphemeris(time, observer, eph, false);
-						file +=" "+astro.getYear()+"/"+astro.getMonth()+"/"+astro.getDay()+"-"+astro.getHour()+":"+astro.getMinute()+":"+(int) (astro.getSecond()+0.5)+"   "+(ephem.azimuth*Constant.RAD_TO_DEG+180.0)+"   "+ephem.elevation*Constant.RAD_TO_DEG+"   "+ephem.distance;
-						file += FileIO.getLineSeparator();
-					}
-					jparsec.io.WriteFile.writeAnyExternalFile("/home/alonso/o.txt", file);
-*/
-
-					
-//			double time_step = 1.0 / (Constant.MINUTES_PER_HOUR * Constant.HOURS_PER_DAY);
-//			System.out.println("quickSearch "+ SatelliteEphem.getBestQuickSearch(SatelliteEphem.getArtificialSatelliteOrbitalElement(index), 15.0 * Constant.DEG_TO_RAD)/time_step);
-			JPARSECException.showWarnings();
-			
-			System.out.println(Constellation.getConstellationName(ephem.rightAscension, ephem.declination, astro.jd(), eph));
-			
-			
-			// TEST IRIDIUM FLARES
-			// Download from http://www.tle.info/data/iridium.txt
-			SatelliteEphem.setSatellitesFromExternalFile(DataSet.arrayListToStringArray(ReadFile.readAnyExternalFile("/home/alonso/eclipse/libreria_jparsec/ephem/test/iridium.txt")));
-			
-			name = "IRIDIUM 31";
-			astro = new AstroDate(2011, AstroDate.OCTOBER, 26, 14, 51, 21);
-			name = "IRIDIUM 5";
-			astro = new AstroDate(2011, AstroDate.OCTOBER, 26, 16, 47, 42);
-			name = "IRIDIUM 62";
-			astro = new AstroDate(2011, AstroDate.OCTOBER, 27, 9, 24, 38);
-			
-			time = new TimeElement(astro, SCALE.UNIVERSAL_TIME_UTC);
-			observer = ObserverElement.parseObservatory(Observatory.findObservatorybyCode(1169));
-
-			System.out.println();
-			System.out.println("Testing iridium flares");
-			index = SatelliteEphem.getArtificialSatelliteTargetIndex(name);
-			eph.targetBody.setIndex(index);	
-			ephem = SatelliteEphem.satEphemeris(time, observer, eph, false);
-			System.out.println("" + name + " RA: " + Functions.formatRA(ephem.rightAscension));
-			System.out.println("" + name + " DEC: " + Functions.formatDEC(ephem.declination));
-			System.out.println("" + name + " dist: " + ephem.distance);
-			System.out.println("" + name + " elong: " + ephem.elongation * Constant.RAD_TO_DEG);
-			System.out.println("" + name + " azi: " + ephem.azimuth * Constant.RAD_TO_DEG);
-			System.out.println("" + name + " alt: " + ephem.elevation * Constant.RAD_TO_DEG);
-			System.out.println("" + name + " ilum: " + ephem.illumination);
-			System.out.println("" + name + " mag: " + ephem.magnitude);
-			System.out.println("" + name + " sub. E. lon:  " + Functions.formatAngle(ephem.subEarthLongitude, 3));
-			System.out.println("" + name + " sub. E. lat:  " + Functions.formatAngle(ephem.subEarthLatitude, 3));
-			System.out.println("" + name + " sub. E. dist: " + ephem.subEarthDistance);
-			System.out.println("" + name + " speed: " + ephem.topocentricSpeed);
-			System.out.println("" + name + " revolution: " + ephem.revolutionsCompleted);
-			System.out.println("" + name + " eclipsed: " + ephem.isEclipsed);
-			System.out.println("" + name + " iridium angle: " + ephem.iridiumAngle);
-			System.out.println("" + name + " next pass: " + TimeFormat.formatJulianDayAsDateAndTime(Math.abs(ephem.nextPass), SCALE.LOCAL_TIME));
-
-			SatelliteEphem.MAXIMUM_IRIDIUM_ANGLE_FOR_LUNAR_FLARES = 0.5;
-			astro = new AstroDate(2015,6,26); //2011, AstroDate.OCTOBER, 26, 12, 0, 0);			
-			time = new TimeElement(astro, SCALE.UNIVERSAL_TIME_UTC);
-			observer = ObserverElement.parseCity(City.findCity("Madrid"));
-			//observer.setLongitudeDeg(-3.9872049);
-			//observer.setLatitudeDeg(39.0337318);
-			SatelliteEphem.USE_IRIDIUM_SATELLITES = true;
-			SatelliteEphem.setSatellitesFromExternalFile(null);
-//			if (!Configuration.isAcceptableDateForArtificialSatellites(time.astroDate))
-//				Configuration.updateArtificialSatellitesInTempDir(time.astroDate);
-			double min_elevation = 0.0, maxDays = 2.0;
-			int precision = 5;
-			boolean current = true;
-			long t0 = System.currentTimeMillis();
-			int nmax = SatelliteEphem.getArtificialSatelliteCount();
-			eph.correctForEOP = false;
-			for (int n=0; n<nmax; n++) {
-				eph.targetBody.setIndex(n);
-				SatelliteOrbitalElement soe = SatelliteEphem.getArtificialSatelliteOrbitalElement(n);
-				if (soe.getStatus() == STATUS.FAILED || soe.getStatus() == STATUS.UNKNOWN) continue;
-				
-				ArrayList<Object[]> flares = SDP4_SGP4.getNextIridiumFlares(time, observer, eph, 
-						soe, min_elevation, maxDays, current, precision);
-				if (flares != null) {
-					for (int i=0; i<flares.size(); i++) {
-						Object o[] = flares.get(i);
-						SatelliteEphemElement start = (SatelliteEphemElement) o[4];
-						SatelliteEphemElement end = (SatelliteEphemElement) o[5];
-						SatelliteEphemElement max = (SatelliteEphemElement) o[6];
-						String fs = " ("+Functions.formatAngleAsDegrees(start.azimuth, 1)+", "+Functions.formatAngleAsDegrees(start.elevation, 1)+", "+Functions.formatValue(start.magnitude, 1)+")";
-						String fe = " ("+Functions.formatAngleAsDegrees(end.azimuth, 1)+", "+Functions.formatAngleAsDegrees(end.elevation, 1)+", "+Functions.formatValue(end.magnitude, 1)+")";
-						String fm = " ("+Functions.formatAngleAsDegrees(max.azimuth, 1)+", "+Functions.formatAngleAsDegrees(max.elevation, 1)+", "+Functions.formatValue(max.magnitude, 1)+")";
-						if (end.isEclipsed || start.isEclipsed || max.isEclipsed) {
-							System.out.println("*** "+SatelliteEphem.getArtificialSatelliteName(n)+": "+TimeFormat.formatJulianDayAsDateAndTime((Double)o[0], null)+fs+"/"+TimeFormat.formatJulianDayAsDateAndTime((Double)o[1], null)+fe+"/"+TimeFormat.formatJulianDayAsDateAndTime((Double)o[2], null)+fm+"/"+(Double)o[3]);
-						} else {
-							System.out.println(SatelliteEphem.getArtificialSatelliteName(n)+": "+TimeFormat.formatJulianDayAsDateAndTime((Double)o[0], null)+fs+"/"+TimeFormat.formatJulianDayAsDateAndTime((Double)o[1], null)+fe+"/"+TimeFormat.formatJulianDayAsDateAndTime((Double)o[2], null)+fm+"/"+(Double)o[3]);
-						}
-					}
-				}
-			}
-			long t1 = System.currentTimeMillis();
-			System.out.println("Done in "+(float)((t1-t0)/1000.0)+"s");
-
-			/*
-IRIDIUM 5: 26-oct-2011 17:47:33 (32.1, 31.4)/26-oct-2011 17:47:53 (28.8, 27.9)/26-oct-2011 17:47:42 (30.5, 29.8)/0.21889741718769073
-IRIDIUM 4: 27-oct-2011 05:49:01 (187.8, 27.5)/27-oct-2011 05:49:26 (187.4, 23.4)/27-oct-2011 05:49:12 (187.6, 25.6)/1.4930144548416138
-IRIDIUM 17: 27-oct-2011 10:02:33 (7.2, 77.3)/27-oct-2011 10:02:38 (8.0, 79.9)/27-oct-2011 10:02:35 (7.5, 78.4)/1.6581141948699951
-IRIDIUM 31: 26-oct-2011 15:51:18 (78.4, 42.6)/26-oct-2011 15:51:25 (74.9, 41.9)/26-oct-2011 15:51:21 (76.9, 42.3)/1.6713924407958984
-IRIDIUM 56: 27-oct-2011 07:59:40 (182.6, 68.3)/27-oct-2011 07:59:49 (183.0, 64.1)/27-oct-2011 07:59:44 (182.8, 66.4)/0.8697885274887085
-IRIDIUM 62: 27-oct-2011 10:24:32 (-88.2, 60.2)/27-oct-2011 10:24:43 (-78.3, 58.9)/27-oct-2011 10:24:37 (-83.6, 59.7)/0.4163323938846588
-Done in 467.015s
-
-			 Test data from http://www.chiandh.me.uk/ephem/iriday.shtml (2011, 10, 26)
-			  name			start	(hour, azimut 0=N, elevation)		peak			end
-			  IRIDIUM 31 [+]  14:51:18  258.5\u00b0  42.6\u00b0  14:51:21  257.0\u00b0  42.3\u00b0  1.7\u00b0  14:51:25  255.0\u00b0  41.9\u00b0
-			  IRIDIUM 5 [+]  16:47:33  212.1\u00b0  31.4\u00b0  16:47:42  210.5\u00b0  29.8\u00b0  0.2\u00b0  16:47:52  209.0\u00b0  28.1\u00b0
-			  IRIDIUM 4 [+]  04:49:01   7.8\u00b0  27.5\u00b0  04:49:12   7.6\u00b0  25.6\u00b0  1.5\u00b0  04:49:25   7.4\u00b0  23.5\u00b0
-			  IRIDIUM 56 [+]  06:59:41   2.6\u00b0  68.2\u00b0  06:59:45   2.7\u00b0  66.3\u00b0  0.9\u00b0  06:59:49   2.9\u00b0  64.5\u00b0
-			  IRIDIUM 17 [-]  09:02:33  187.2\u00b0  77.2\u00b0  09:02:35  187.5\u00b0  78.3\u00b0  1.7\u00b0  09:02:37  187.8\u00b0  79.3\u00b0
-			  IRIDIUM 62 [+] 09:24:33   92.4\u00b0  60.2\u00b0  09:24:38   97.0\u00b0  59.7\u00b0  0.4\u00b0  09:24:43  101.5\u00b0  59.0\u00b0
-			 */			  
-
-		} catch (JPARSECException ve)
-		{
-			JPARSECException.showException(ve);
-		}
-
-	}
-=======
->>>>>>> c38d5d94
 }