/*
 * This file is part of JPARSEC library.
 * 
 * (C) Copyright 2006-2015 by T. Alonso Albi - OAN (Spain).
 *  
 * Project Info:  http://conga.oan.es/~alonso/jparsec/jparsec.html
 * 
 * JPARSEC library is free software; you can redistribute it and/or modify
 * it under the terms of the GNU General Public License as published by
 * the Free Software Foundation; either version 2 of the License, or
 * (at your option) any later version.
 *
 * JPARSEC library is distributed in the hope that it will be useful,
 * but WITHOUT ANY WARRANTY; without even the implied warranty of
 * MERCHANTABILITY or FITNESS FOR A PARTICULAR PURPOSE.  See the
 * GNU General Public License for more details.
 *
 * You should have received a copy of the GNU General Public License
 * along with this program; if not, write to the Free Software
 * Foundation, Inc., 51 Franklin St, Fifth Floor, Boston, MA  02110-1301  USA
 */					
package jparsec.ephem.stars;

import jparsec.ephem.EphemerisElement;
import jparsec.ephem.Target.TARGET;
import jparsec.ephem.planets.OrbitEphem;
import jparsec.ephem.planets.OrbitalElement;
import jparsec.io.FileIO;
import jparsec.observer.LocationElement;
import jparsec.observer.ObserverElement;
import jparsec.time.TimeElement;
import jparsec.util.JPARSECException;

/**
 * Convenient class for double stars ephemerides. Example:<P>
 * <pre>
 * try {
 * 		ReadFile re = new ReadFile();
 * 		re.setPath(DoubleStarElement.PATH_OLD_VISUAL_DOUBLE_STAR_CATALOG);
 * 		re.readOldFileOfDoubleStars();
 * 		System.out.println(re.getNumberOfObjects());
 * 		int index = re.searchByName("alpha centauri");
 * 		DoubleStarElement dstar = re.getDoubleStarElement(index);
 * 
 * 		AstroDate astro = new AstroDate(2010, 1, 1);
 * 		TimeElement time = new TimeElement(astro.jd(), SCALE.UNIVERSAL_TIME_UTC);
 * 		CityElement city = City.findCity("Madrid");
 * 		ObserverElement observer = ObserverElement.parseCity(city);
 * 
 * 		dstar.calcEphemeris(time, observer);
 * } catch (Exception e)
 * {
 *		e.printStackTrace();
 * } 
 * </pre> 
 * @author T. Alonso Albi - OAN (Spain)
 * @version 1.0
 */
public class DoubleStarElement {

	static final long serialVersionUID = 1L;

	/**
	 * Constructs an star object providing the values of the fields.
	 * 
	 * @param nom Name.
	 * @param ra Right Ascension in radians.
	 * @param dec Declination in radians.
	 * @param wds WDS designation.
	 * @param ads ADS designation.
	 * @param hd HP designation.
	 * @param hipp HipparcosS designation.
	 * @param magP Magnitude of primary.
	 * @param magS Magnitude of secondary.
	 * @param orbit The orbit object.
	 * @param orbitG Orbit grade.
	 * @param notes Contain a link to a notes file.
	 * @param ref Contain a link to a file of references.
	 * @param png Contain a link to a png file showing the orbit.
	 */
	public DoubleStarElement(String nom, double ra, double dec, String wds, String ads, String hd, String hipp, 
			String magP, String magS, OrbitalElement orbit, int orbitG, String notes, String ref, String png)
	{
		rightAscension = ra;
		declination = dec;
		name = nom;
		this.wds = wds;
		this.ads = ads;
		this.hd = hd;
		hipparcos = hipp;
		magPrimary = magP;
		magSecondary = magS;
		this.orbit = orbit;
		orbitGrade = orbitG;
		this.notes = notes;
		reference = ref;
		orbitPNG = png;
	}

	/**
	 * Constructs an empty star object.
	 */
	public DoubleStarElement()
	{
		rightAscension = 0.0;
		declination = 0.0;
		name = "";
		wds = "";
		ads = "";
		hd = "";
		hipparcos = "";
		magPrimary = "";
		magSecondary = "";
		orbit = null;
		orbitGrade = 0;
		notes = "";
		reference = "";
		orbitPNG = "";
	}

	/**
	 * Name of the star.
	 */
	public String name;
	/**
	 * WDS designation.
	 */
	public String wds;
	/**
	 * ADS designation.
	 */
	public String ads;
	/**
	 * HD designation.
	 */
	public String hd;
	/**
	 * Hipparcos designation.
	 */
	public String hipparcos;
	/**
	 * Magnitude of primary.
	 */
	public String magPrimary;
	/**
	 * Magnitude of secondary.
	 */
	public String magSecondary;
	/**
	 * Orbital elements for the star.
	 */
	public OrbitalElement orbit;
	/**
	 * Orbit grade, from 1 (reliable) to 5 (uncertain)
	 */
	public int orbitGrade;
	/**
	 * Link to notes.
	 */
	public String notes;
	/**
	 * Link to reference.
	 */
	public String reference;
	/**
	 * Link to online png file showing the orbit.
	 */
	public String orbitPNG;
	
	/**
	 * Right Ascension in radians from the catalogue.
	 */
	public double rightAscension;

	/**
	 * Declination in radians from the catalogue.
	 */
	public double declination;

	/**
	 * To clone the object.
	 */
	@Override
	public DoubleStarElement clone()
	{
		DoubleStarElement out = new DoubleStarElement(this.name, this.rightAscension, this.declination, wds, ads,
				hd, hipparcos, magPrimary, magSecondary, orbit.clone(), orbitGrade, notes, reference, orbitPNG);
		out.pa = this.pa;
		out.rho = this.rho;
		return out;
	}

	@Override
	public boolean equals(Object o) {
		if (this == o) return true;
		if (!(o instanceof DoubleStarElement)) return false;

		DoubleStarElement that = (DoubleStarElement) o;

		if (orbitGrade != that.orbitGrade) return false;
		if (Double.compare(that.rightAscension, rightAscension) != 0) return false;
		if (Double.compare(that.declination, declination) != 0) return false;
		if (Double.compare(that.pa, pa) != 0) return false;
		if (Double.compare(that.rho, rho) != 0) return false;
		if (name != null ? !name.equals(that.name) : that.name != null) return false;
		if (wds != null ? !wds.equals(that.wds) : that.wds != null) return false;
		if (ads != null ? !ads.equals(that.ads) : that.ads != null) return false;
		if (hd != null ? !hd.equals(that.hd) : that.hd != null) return false;
		if (hipparcos != null ? !hipparcos.equals(that.hipparcos) : that.hipparcos != null) return false;
		if (magPrimary != null ? !magPrimary.equals(that.magPrimary) : that.magPrimary != null) return false;
		if (magSecondary != null ? !magSecondary.equals(that.magSecondary) : that.magSecondary != null) return false;
		if (orbit != null ? !orbit.equals(that.orbit) : that.orbit != null) return false;
		if (notes != null ? !notes.equals(that.notes) : that.notes != null) return false;
		if (reference != null ? !reference.equals(that.reference) : that.reference != null) return false;

		return !(orbitPNG != null ? !orbitPNG.equals(that.orbitPNG) : that.orbitPNG != null);
	}

	@Override
	public int hashCode() {
		int result;
		long temp;
		result = name != null ? name.hashCode() : 0;
		result = 31 * result + (wds != null ? wds.hashCode() : 0);
		result = 31 * result + (ads != null ? ads.hashCode() : 0);
		result = 31 * result + (hd != null ? hd.hashCode() : 0);
		result = 31 * result + (hipparcos != null ? hipparcos.hashCode() : 0);
		result = 31 * result + (magPrimary != null ? magPrimary.hashCode() : 0);
		result = 31 * result + (magSecondary != null ? magSecondary.hashCode() : 0);
		result = 31 * result + (orbit != null ? orbit.hashCode() : 0);
		result = 31 * result + orbitGrade;
		result = 31 * result + (notes != null ? notes.hashCode() : 0);
		result = 31 * result + (reference != null ? reference.hashCode() : 0);
		result = 31 * result + (orbitPNG != null ? orbitPNG.hashCode() : 0);
		temp = Double.doubleToLongBits(rightAscension);
		result = 31 * result + (int) (temp ^ (temp >>> 32));
		temp = Double.doubleToLongBits(declination);
		result = 31 * result + (int) (temp ^ (temp >>> 32));
		temp = Double.doubleToLongBits(pa);
		result = 31 * result + (int) (temp ^ (temp >>> 32));
		temp = Double.doubleToLongBits(rho);
		result = 31 * result + (int) (temp ^ (temp >>> 32));
		return result;
	}

	/**
	 * Returns true if the input object is equal to this
	 * instance.
	 */

	private double pa, rho;
	/**
	 * Return position angle.
	 * @return Position angle in radians, measured from North to East (North = 0 degrees, East = 90 degrees).
	 */
	public double getPositionAngle() {
		return pa;
	}

	/**
	 * Return distance.
	 * @return Distance in arcseconds.
	 */
	public double getDistance() {
		return rho;
	}

	/**
	 * The path to the sixth catalog of orbits of visual binary stars,
	 * Hartkopf 2006.
	 */
	public static final String PATH_VISUAL_DOUBLE_STAR_CATALOG =  FileIO.DATA_ORBITAL_ELEMENTS_DIRECTORY + "orb6orbits.txt";
	/**
	 * The path to the old fourth catalog of orbits of visual binary stars,
	 * Worley 1983.
	 */
	public static final String PATH_OLD_VISUAL_DOUBLE_STAR_CATALOG =  FileIO.DATA_ORBITAL_ELEMENTS_DIRECTORY + "worley.txt";

	/**
	 * Calculates ephemeris for this double star.
	 * @param time Time object.
	 * @param observer Observer object.
	 * @throws JPARSECException If an error occurs.
	 */
	public void calcEphemeris(TimeElement time, ObserverElement observer) throws JPARSECException {
		if (this.orbit == null) throw new JPARSECException("this double star has no set of orbital elements!");
		EphemerisElement eph = new EphemerisElement(TARGET.NOT_A_PLANET, EphemerisElement.COORDINATES_TYPE.APPARENT,
				EphemerisElement.EQUINOX_OF_DATE, EphemerisElement.TOPOCENTRIC, EphemerisElement.REDUCTION_METHOD.IAU_2006,
				EphemerisElement.FRAME.ICRF, EphemerisElement.ALGORITHM.ORBIT, this.orbit);
		double pos[] = OrbitEphem.obtainPosition(time, observer, eph);
		
		rho = Math.sqrt(pos[0]*pos[0]+pos[1]*pos[1]);
		pa = Math.atan2(pos[1], pos[0]);		
	}
	
	/**
	 * Returns the equatorial position of this star.
	 * @return Equatorial position.
	 */
	public LocationElement getEquatorialPosition() {
		return new LocationElement(rightAscension, declination, 1);
	}
<<<<<<< HEAD
	
	/**
	 * Testing program.
	 * @param args Not used.
	 */
	public static void main(String args[]) {
		System.out.println("Double star ephemeris test");
		
		try {
			//String name = "alpha centauri";
			String name = "Eps Aur";
			
			ReadFile re = new ReadFile();
			re.setPath(DoubleStarElement.PATH_VISUAL_DOUBLE_STAR_CATALOG); //.PATH_OLD_VISUAL_DOUBLE_STAR_CATALOG);
			re.readFileOfDoubleStars();
			System.out.println(re.getNumberOfObjects());
			int index = re.searchByName(name);
			DoubleStarElement dstar = re.getDoubleStarElement(index);

			AstroDate astro = new AstroDate(2010, 1, 1);
			TimeElement time = new TimeElement(astro.jd(), SCALE.UNIVERSAL_TIME_UTC);
			CityElement city = City.findCity("Madrid");
			ObserverElement observer = ObserverElement.parseCity(city);

			dstar.calcEphemeris(time, observer);
			
			System.out.println(dstar.name+" RHO "+dstar.getDistance());
			System.out.println(dstar.name+" PA  "+Functions.formatAngleAsDegrees(dstar.getPositionAngle(), 3));
			
			if (!dstar.orbitPNG.equals("")) {
				try {
					Picture p = new Picture(GeneralQuery.queryImage(dstar.orbitPNG));
					p.show(dstar.name);
				} catch (Exception exc) {}
			}
			
			// Orbit sketch from JPARSEC, note image is inverted respect to previous one
			Picture pp = new Picture(dstar.orbit.getOrbitImage(dstar.orbit.name, 600, 600, 1.0, astro.jd(), false, true));
			Graphics2D g = pp.getImage().createGraphics();
			AWTGraphics.enableAntialiasing(g);
			g.setColor(Color.BLACK);
			String label1 = "@rho = "+Functions.formatValue(dstar.getDistance(), 3)+"\"";
			String label2 = "PA = "+Functions.formatAngleAsDegrees(dstar.getPositionAngle(), 3)+"\u00ba";
			TextLabel tl1 = new TextLabel(label1);
			tl1.draw(g, 10, 560);
			TextLabel tl2 = new TextLabel(label2);
			tl2.draw(g, 10, 580);
			pp.show("");
		} catch (Exception exc) {
			exc.printStackTrace();
		}
	}
=======
>>>>>>> c38d5d94
}<|MERGE_RESOLUTION|>--- conflicted
+++ resolved
@@ -300,59 +300,4 @@
 	public LocationElement getEquatorialPosition() {
 		return new LocationElement(rightAscension, declination, 1);
 	}
-<<<<<<< HEAD
-	
-	/**
-	 * Testing program.
-	 * @param args Not used.
-	 */
-	public static void main(String args[]) {
-		System.out.println("Double star ephemeris test");
-		
-		try {
-			//String name = "alpha centauri";
-			String name = "Eps Aur";
-			
-			ReadFile re = new ReadFile();
-			re.setPath(DoubleStarElement.PATH_VISUAL_DOUBLE_STAR_CATALOG); //.PATH_OLD_VISUAL_DOUBLE_STAR_CATALOG);
-			re.readFileOfDoubleStars();
-			System.out.println(re.getNumberOfObjects());
-			int index = re.searchByName(name);
-			DoubleStarElement dstar = re.getDoubleStarElement(index);
-
-			AstroDate astro = new AstroDate(2010, 1, 1);
-			TimeElement time = new TimeElement(astro.jd(), SCALE.UNIVERSAL_TIME_UTC);
-			CityElement city = City.findCity("Madrid");
-			ObserverElement observer = ObserverElement.parseCity(city);
-
-			dstar.calcEphemeris(time, observer);
-			
-			System.out.println(dstar.name+" RHO "+dstar.getDistance());
-			System.out.println(dstar.name+" PA  "+Functions.formatAngleAsDegrees(dstar.getPositionAngle(), 3));
-			
-			if (!dstar.orbitPNG.equals("")) {
-				try {
-					Picture p = new Picture(GeneralQuery.queryImage(dstar.orbitPNG));
-					p.show(dstar.name);
-				} catch (Exception exc) {}
-			}
-			
-			// Orbit sketch from JPARSEC, note image is inverted respect to previous one
-			Picture pp = new Picture(dstar.orbit.getOrbitImage(dstar.orbit.name, 600, 600, 1.0, astro.jd(), false, true));
-			Graphics2D g = pp.getImage().createGraphics();
-			AWTGraphics.enableAntialiasing(g);
-			g.setColor(Color.BLACK);
-			String label1 = "@rho = "+Functions.formatValue(dstar.getDistance(), 3)+"\"";
-			String label2 = "PA = "+Functions.formatAngleAsDegrees(dstar.getPositionAngle(), 3)+"\u00ba";
-			TextLabel tl1 = new TextLabel(label1);
-			tl1.draw(g, 10, 560);
-			TextLabel tl2 = new TextLabel(label2);
-			tl2.draw(g, 10, 580);
-			pp.show("");
-		} catch (Exception exc) {
-			exc.printStackTrace();
-		}
-	}
-=======
->>>>>>> c38d5d94
 }