/*
 * This file is part of JPARSEC library.
 * 
 * (C) Copyright 2006-2015 by T. Alonso Albi - OAN (Spain).
 *  
 * Project Info:  http://conga.oan.es/~alonso/jparsec/jparsec.html
 * 
 * JPARSEC library is free software; you can redistribute it and/or modify
 * it under the terms of the GNU General Public License as published by
 * the Free Software Foundation; either version 2 of the License, or
 * (at your option) any later version.
 *
 * JPARSEC library is distributed in the hope that it will be useful,
 * but WITHOUT ANY WARRANTY; without even the implied warranty of
 * MERCHANTABILITY or FITNESS FOR A PARTICULAR PURPOSE.  See the
 * GNU General Public License for more details.
 *
 * You should have received a copy of the GNU General Public License
 * along with this program; if not, write to the Free Software
 * Foundation, Inc., 51 Franklin St, Fifth Floor, Boston, MA  02110-1301  USA
 */					
package jparsec.graph;

import java.awt.Color;
import java.awt.Dimension;
import java.awt.Font;
import java.awt.Graphics;
import java.awt.Graphics2D;
import java.awt.Point;
import java.awt.RenderingHints;
import java.awt.event.KeyAdapter;
import java.awt.event.KeyEvent;
import java.awt.geom.Rectangle2D;
import java.awt.image.BufferedImage;
import java.io.BufferedOutputStream;
import java.io.File;
import java.io.FileOutputStream;
import java.io.IOException;
import java.io.ObjectInputStream;
import java.io.ObjectOutputStream;
import java.io.OutputStream;
import java.io.PrintWriter;
import java.io.Serializable;
import java.lang.reflect.Constructor;
import java.lang.reflect.Method;
import java.util.ArrayList;
import java.util.Date;

import javax.swing.BoxLayout;
import javax.swing.JFrame;
import javax.swing.JPanel;
import javax.swing.JScrollPane;

import org.jfree.chart.ChartFactory;
import org.jfree.chart.ChartPanel;
import org.jfree.chart.ChartRenderingInfo;
import org.jfree.chart.ChartUtilities;
import org.jfree.chart.JFreeChart;
import org.jfree.chart.annotations.CategoryPointerAnnotation;
import org.jfree.chart.annotations.XYPointerAnnotation;
import org.jfree.chart.axis.CategoryAxis;
import org.jfree.chart.axis.ColorBar;
import org.jfree.chart.axis.LogarithmicAxis;
import org.jfree.chart.axis.NumberAxis;
import org.jfree.chart.axis.ValueAxis;
//import org.jfree.chart.axis.AxisState;
//import org.jfree.chart.axis.Tick;
//import org.jfree.chart.axis.CategoryAxis;
import org.jfree.chart.entity.StandardEntityCollection;
import org.jfree.chart.plot.CategoryPlot;
import org.jfree.chart.plot.ContourPlot;
import org.jfree.chart.plot.PiePlot;
import org.jfree.chart.plot.PiePlot3D;
import org.jfree.chart.plot.PlotOrientation;
import org.jfree.chart.plot.RingPlot;
import org.jfree.chart.plot.XYPlot;
import org.jfree.chart.renderer.category.AreaRenderer;
import org.jfree.chart.renderer.category.BarRenderer;
import org.jfree.chart.renderer.category.LineAndShapeRenderer;
import org.jfree.chart.renderer.category.LineRenderer3D;
import org.jfree.chart.renderer.category.StackedAreaRenderer;
import org.jfree.chart.renderer.xy.XYAreaRenderer;
import org.jfree.chart.renderer.xy.XYErrorRenderer;
import org.jfree.chart.renderer.xy.XYLineAndShapeRenderer;
import org.jfree.chart.renderer.xy.XYStepAreaRenderer;
import org.jfree.chart.renderer.xy.XYStepRenderer;
import org.jfree.data.category.DefaultCategoryDataset;
import org.jfree.data.contour.ContourDataset;
import org.jfree.data.contour.DefaultContourDataset;
import org.jfree.data.general.DefaultPieDataset;
import org.jfree.data.time.Second;
import org.jfree.data.time.TimeSeries;
import org.jfree.data.time.TimeSeriesCollection;
import org.jfree.data.xy.XYIntervalSeries;
import org.jfree.data.xy.XYIntervalSeriesCollection;
import org.jfree.ui.TextAnchor;

import jparsec.ephem.Functions;
import jparsec.graph.ChartElement.SUBTYPE;
import jparsec.graph.chartRendering.AWTGraphics;
import jparsec.io.FileIO;
import jparsec.io.WriteFile;
import jparsec.io.image.Picture;
import jparsec.math.Evaluation;
import jparsec.math.GenericFit;
import jparsec.math.Interpolation;
import jparsec.math.LinearFit;
import jparsec.math.Polynomial;
import jparsec.math.Regression;
import jparsec.time.AstroDate;
import jparsec.util.JPARSECException;
import jparsec.util.Logger;
import jparsec.util.Logger.LEVEL;

/**
 * Creates a chart using JFreeChart or GILDAS.<P>
 * 
 * Charts can be created from a {@linkplain ChartElement} or a
 * {@linkplain SimpleChartElement} objects. Once created they can
 * be visualize using either the JFreeChart original panel or a
 * default panel defined in {@linkplain Picture}.<P>
 * 
 * When using a JFreeChart panel, you will get some advantages like
 * automatic resize of the chart, point labels when setting the mouse
 * on a given point, and an emerging window (right mouse click) with
 * some options. However, sub-charts will not be visible.<P>
 * 
 * When using a default panel, you will be able to see a sub-chart
 * (a little chart inside the main one) if the sub-chart was defined
 * in the {@linkplain ChartElement} object. Another advantage is the
 * automatic update of the chart, without calling any method. In this 
 * default panel the width of the chart should be equal to the height.<P>
 * 
 * It is also possible to export the chart to the following formats:
 * JPG, PNG, EPS, SVG, and PDF.<P>
 * 
 * The JFreechart version used here is a modified version of the original.
 * The JCommon library was modified to support subscripts and superscripts
 * usually required to properly draw scientific charts. 
 * 
 * @author T. Alonso Albi - OAN (Spain)
 * @version 1.0
 */
public class CreateChart implements Serializable
{
	static final long serialVersionUID = 1L;

	private JFreeChart chart;
	private ChartElement chart_elem;

<<<<<<< HEAD

	/**
	 * For unit testing only.
	 * @param args Not used.
	 * @throws JPARSECException If an error occurs.
	 */
	public static void main(String[] args) throws JPARSECException
	{
		System.out.println("CreateChart test");
		
		// Charts can be created using a ChartElement or a SimpleChartElement
		
		// SimpleChartElement example
		SimpleChartElement chart1 = new SimpleChartElement(ChartElement.TYPE.XY_CHART,
				ChartElement.SUBTYPE.XY_SCATTER, new double[]
				{ 1, 2, 3 }, new double[]
				{ 2, 5, 8 }, "CHART 1", "X_LABEL", "Y_LABEL", "LEGEND", true, false, 400, 300);
		chart1.xAxisInLogScale = false;
		CreateChart ch1 = new CreateChart(chart1);
		Picture p1 = ch1.showChart(false); // false => not draw it now (later in real time)
		double p[] = ch1.getJava2DUnits(2, 5);
		p = ch1.getJava2DUnits(1, 2);
		System.out.println(p[0]+"/"+p[1]);
		Graphics2D g = p1.getImage().createGraphics();
		g.setColor(Color.BLACK);
		int x = (int) p[0], y = (int) p[1], rx = 5, ry = 3;
		g.drawOval(x-rx, y-ry, 2*rx, 2*ry);
		p = ch1.getPhysicalUnits(p[0], p[1]);
		System.out.println(p[0]+"/"+p[1]);
		ch1.prepareGraphics2D(g, true);
		x = (int) p[0];
		y = (int) p[1];
		rx = 1;
		ry = 2;
		g.setColor(new Color(255, 0, 0, 128));
		g.setStroke(AWTGraphics.getStroke(new JPARSECStroke(JPARSECStroke.STROKE_DEFAULT_LINE, 0.1f)));
		g.fillOval(x-rx, y-ry, 2*rx, 2*ry);	
		g.draw(AWTGraphics.rotateShape(new Ellipse2D.Double(2-rx*0.5, 5-ry*0.5, rx, ry), -45 * Constant.DEG_TO_RAD)); // Rotate 45\u00ba using the Graphics2D transform
		g.fill(AWTGraphics.rotateShape(g, new Ellipse2D.Double(2-rx*0.5, 5-ry*0.5, rx, ry), -45 * Constant.DEG_TO_RAD)); // Rotate 45\u00ba using the original transform
		g.drawLine(2, 5, 1, 2);
		p1.show("");
		
/*
		// Quick simple chart example
//		CreateChart ch1bis = 
//			CreateChart.createSimpleChart(new double[] {1, 2, 3}, new double [] {2, 4, 8}, "TITLE", "X_LABEL", "Y_LABEL", "LEGEND", false);
//		ch1bis.showChart(true);

		// Another example for a category chart
		SimpleChartElement chart2 = new SimpleChartElement(ChartElement.TYPE.CATEGORY_CHART,
				ChartElement.SUBTYPE.CATEGORY_BAR_3D, new double[]
				{ 1, 2, 3 }, new double[]
				{ 2, 4, 8 }, "CHART 2", "X_LABEL", "Y_LABEL", "LEGEND", true, false, 400, 300);
		CreateChart ch2 = new CreateChart(chart2);
		ch2.showChart(true);

		// Example of a simple pie chart
		SimpleChartElement chart3 = new SimpleChartElement(ChartElement.TYPE.PIE_CHART,
				ChartElement.SUBTYPE.PIE_3D, new double[]
				{ 1, 2, 3 }, new double[]
				{ 2, 4, 8 }, "CHART 3", "X_LABEL", "Y_LABEL", "LEGEND", true, false, 400, 300);
		chart3.xValuesForPieAndCategoryCharts = new String[] { "2006", "2007", "2008" };
		CreateChart ch3 = new CreateChart(chart3);
		ch3.showChart(true);

		
		// Full ChartElement simple example. This allows to show several series
		String vx[] = DataSet.toStringValues(DataSet.getSetOfValues(1.0, 100, 100, true));
		String y1[] = DataSet.toStringValues(DataSet.getSetOfValues(1000.0, 100000, 100, true));
		String y2[] = DataSet.toStringValues(DataSet.getSetOfValues(10000.0, 1000000, 100, true));
		String y3[] = DataSet.toStringValues(DataSet.getSetOfValues(100000.0, 10000000, 100, true));
		String vy[] = new String[100];
		for (int i=0; i<100; i++) {
			double y = 1.82E7/Math.pow(Double.parseDouble(vx[i]), 2.3);
			vy[i] = ""+y;
		}
		ChartSeriesElement chartSeries1 = new ChartSeriesElement(vx,
				vy, null, null,
				"t_{kh}", true, Color.BLACK, ChartSeriesElement.SHAPE_EMPTY,
				ChartSeriesElement.REGRESSION.NONE);
		ChartSeriesElement chartSeries2 = new ChartSeriesElement(vx,
				y1, null, null,
				"dM/dt = 10^{-3} M_{@SUN}/a\u00f1o", true, Color.BLACK, ChartSeriesElement.SHAPE_EMPTY,
				ChartSeriesElement.REGRESSION.NONE);
		ChartSeriesElement chartSeries3 = new ChartSeriesElement(vx,
				y2, null, null,
				"dM/dt = 10^{-4}", true, Color.BLACK, ChartSeriesElement.SHAPE_EMPTY,
				ChartSeriesElement.REGRESSION.NONE);
		ChartSeriesElement chartSeries4 = new ChartSeriesElement(vx,
				y3, null, null,
				"dM/dt = 10^{-5}", true, Color.BLACK, ChartSeriesElement.SHAPE_EMPTY,
				ChartSeriesElement.REGRESSION.NONE);
		chartSeries1.showShapes = false;
		chartSeries2.showShapes = false;
		chartSeries3.showShapes = false;
		chartSeries4.showShapes = false;

		ChartSeriesElement series[] = new ChartSeriesElement[] {chartSeries1, chartSeries2,
				chartSeries3, chartSeries4};
		ChartElement chart4 = new ChartElement(series, ChartElement.TYPE.XY_CHART, 
				ChartElement.SUBTYPE.XY_SCATTER,
				"Acreci\u00f3n y tiempo de Kelvin-Helmholtz", 
				"Masa de la estrella (M_{@SUN})", "Tiempo (a\u00f1os)", false, 802, 482);
		chart4.xAxisInLogScale = true;
		chart4.yAxisInLogScale = true;
		// Modifiers (test lot more...)
		chart4.series[0].stroke = new JPARSECStroke(JPARSECStroke.STROKE_DEFAULT_LINE, 3f);
		chart4.series[1].stroke = new JPARSECStroke(JPARSECStroke.STROKE_DEFAULT_LINE, 3f);
		chart4.series[2].stroke = new JPARSECStroke(JPARSECStroke.STROKE_DEFAULT_LINE, 3f);
		chart4.series[3].stroke = new JPARSECStroke(JPARSECStroke.STROKE_DEFAULT_LINE, 3f);
		chart4.series[0].showLines = true;
		chart4.series[1].showLines = true;
		chart4.series[2].showLines = true;
		chart4.series[3].showLines = true;
		chart4.series[0].color = Color.BLACK;
		chart4.series[1].color = Color.BLUE;
		chart4.series[2].color = Color.GREEN;
		chart4.series[3].color = Color.RED;
		chart4.series[0].pointers = new String[] {"10 t_{kh}"};
		chart4.series[1].pointers = new String[] {"10 dM/dt = 10^{-3} M_{@SUN}/a\u00f1o"};
		chart4.series[2].pointers = new String[] {"10 dM/dt = 10^{-4} M_{@SUN}/a\u00f1o"};
		chart4.series[3].pointers = new String[] {"10 dM/dt = 10^{-5} M_{@SUN}/a\u00f1o"};
		chart4.series[1].pointersAngle = ChartSeriesElement.POINTER_ANGLE.TO_OUTSIDE;
		chart4.series[2].pointersAngle = ChartSeriesElement.POINTER_ANGLE.TO_OUTSIDE;
		chart4.series[3].pointersAngle = ChartSeriesElement.POINTER_ANGLE.TO_OUTSIDE;
//		chart4.series[0].showErrorBars = false;
		chart4.yTickLabels = ChartElement.TICK_LABELS.LOGARITHM_VALUES;
		
		CreateChart ch4 = new CreateChart(chart4);
		ch4.showChartInJFreeChartPanelWithAdvancedControls();
//		Serialization.writeObject(chart4, "/home/alonso/chartTest");
//		Serialization.writeObject(ch4, "/home/alonso/createChartTest");

		CreateChart.showChartsInJFreeChartPanel(new CreateChart[] {ch1, ch2, ch3, ch4}, "My group of charts", false);
*/		
/*
        // Export possibilities
		ch4.exportAsScriptForGILDAS("myChart", CreateChart.GILDAS_SHOW_LEYEND_AT_BOTTOM);        		
		CreateChart.CreateChartAsPNGFile(chart1, "chart.png");
		CreateChart.CreateChartAsSVGFile(chart2, "chart.svg");
		CreateChart.CreateChartAsPDFFile(chart3, "chart.pdf");
		CreateChart.CreateChartAsEPSFile(chart4, "chart.eps");	
		ch4.chartAsHTMLFile("chart");
*/
		
/*
		// Real time charting with X-Y chart (ch1), series 0
		int i = 0;
		double oldTime = new Date().getTime() / 1000.0;
		p1.show("REAL TIME CHART");
		do {
			Date date = new Date();
			double actualTime = date.getTime() / 1000.0;
			double elapsed = actualTime - oldTime;
			if (elapsed >= 1.0) {
				oldTime = actualTime;
				i ++;
				double x[] = DataSet.toDoubleValues(ch1.getChartElement().series[0].xValues);
				double y[] = DataSet.toDoubleValues(ch1.getChartElement().series[0].yValues);
				x = DataSet.addDoubleArray(x, new double[] {i + 3});
				y = DataSet.addDoubleArray(y, new double[] {(i + 3)*3-1});
				ch1.getChartElement().series[0].xValues = DataSet.toStringValues(x);
				ch1.getChartElement().series[0].yValues = DataSet.toStringValues(y);
				
				// Add a linear fit to the chart
				ch1.getChartElement().series[0].regressionType = REGRESSION.LINEAR;

				// Update the chart
				ch1.updateChart();
			}
			try { Thread.sleep(200); } catch (InterruptedException e) { e.printStackTrace(); }
		} while (i<20);
*/	}
	

=======
>>>>>>> c38d5d94
	private void writeObject(ObjectOutputStream out)
	throws IOException {
		out.writeObject(this.chart_elem);
	}
	private void readObject(ObjectInputStream in)
	throws IOException, ClassNotFoundException {
		this.chart_elem = (ChartElement) in.readObject();
		try {
			JFreeChart chart = createChart(this.chart_elem);
			this.setChart(chart);
		} catch (Exception exc) { }
 	}

	/**
	 * Creates an HTML file with the chart.
	 * 
	 * @param chart Chart element.
	 * @param file_name File name without extension.
	 * @throws JPARSECException If an error occurs.
	 */
	public static void createChartAsHTMLFile(SimpleChartElement chart, String file_name) throws JPARSECException
	{
		int ext = file_name.toLowerCase().lastIndexOf(".htm");
		if (ext > 0) file_name = file_name.substring(0, ext);
		
		CreateChart jfchart = new CreateChart(chart);
		jfchart.chartAsHTMLFile(file_name);
	}

	/**
	 * Creates an HTML file with the chart.
	 * 
	 * @param chart Chart element.
	 * @param file_name File name without extension.
	 * @throws JPARSECException If an error occurs.
	 */
	public static void createChartAsHTMLFile(ChartElement chart, String file_name) throws JPARSECException
	{
		int ext = file_name.toLowerCase().lastIndexOf(".htm");
		if (ext > 0) file_name = file_name.substring(0, ext);

		CreateChart jfchart = new CreateChart(chart);
		jfchart.chartAsHTMLFile(file_name);
	}

	/**
	 * Exports the chart as an HTML file.
	 * 
	 * @param file_name File name without extension.
	 * @throws JPARSECException If an error occurs.
	 */
	public void chartAsHTMLFile(String file_name)
	throws JPARSECException {
		int ext = file_name.toLowerCase().lastIndexOf(".htm");
		if (ext > 0) file_name = file_name.substring(0, ext);

		int size_x = this.chart_elem.imageWidth;
		int size_y = this.chart_elem.imageHeight;
		this.chartAsHTMLFile(file_name, size_x, size_y);
	}
	
	/**
	 * Exports the chart as an HTML file.
	 * 
	 * @param file_name File name without extension.
	 * @param size_x Image width.
	 * @param size_y Image height.
	 * @throws JPARSECException If an error occurs.
	 */
	public void chartAsHTMLFile(String file_name, int size_x, int size_y)
	throws JPARSECException {
		int ext = file_name.toLowerCase().lastIndexOf(".htm");
		if (ext > 0) file_name = file_name.substring(0, ext);

		// save it to an image
		try
		{
			ChartRenderingInfo info = new ChartRenderingInfo(new StandardEntityCollection());
			File file1 = new File(file_name + ".png");
			ChartUtilities.saveChartAsPNG(file1, getChart(), size_x, size_y, info);

			// write an HTML page incorporating the image with an image map
			File file2 = new File(file_name + ".html");
			OutputStream out = new BufferedOutputStream(new FileOutputStream(file2));
			PrintWriter writer = new PrintWriter(out);
			writer.println("<HTML>");
			writer.println("<HEAD><TITLE>JFreeChart Image Map Demo</TITLE></HEAD>");
			writer.println("<BODY>");
			ChartUtilities.writeImageMap(writer, "chart", info, true);
			writer
					.println("<IMG SRC=\""+file_name+".png\" " + "WIDTH=\" " + size_x + " \" HEIGHT=\" " + size_y + " \" BORDER=\"0\" USEMAP=\"#chart\">");
			writer.println("</BODY>");
			writer.println("</HTML>");
			writer.close();

		} catch (Exception e)
		{
			throw new JPARSECException(e);
		}
	}

	/**
	 * Creates a EPS file with the chart.
	 * 
	 * @param chart_elem Chart element.
	 * @param file_name File name without extension.
	 * @throws JPARSECException If an error occurs.
	 */
	public static void createChartAsEPSFile(SimpleChartElement chart_elem, String file_name) throws JPARSECException
	{
		int ext = file_name.toLowerCase().lastIndexOf(".eps");
		if (ext > 0) file_name = file_name.substring(0, ext);

		CreateChart chart = new CreateChart();
		chart.chartAsEPSFile(chart_elem, file_name);
	}

	/**
	 * Exports the chart as an EPS file.
	 * 
	 * @param file_name File name without extension.
	 * @throws JPARSECException If an error occurs.
	 */
	public void chartAsEPSFile(String file_name)
	throws JPARSECException {
		int ext = file_name.toLowerCase().lastIndexOf(".eps");
		if (ext > 0) file_name = file_name.substring(0, ext);

		int size_x = this.chart_elem.imageWidth;
		int size_y = this.chart_elem.imageHeight;
		this.chartAsEPSFile(file_name, size_x, size_y);
	}

	/**
	 * Exports the chart as an EPS file.
	 * 
	 * @param file_name File name.
	 * @param size_x Image width.
	 * @param size_y Image height.
	 * @throws JPARSECException If an error occurs.
	 */
	public void chartAsEPSFile(String file_name, int size_x, int size_y) throws JPARSECException
	{
		int ext = file_name.toLowerCase().lastIndexOf(".eps");
		if (ext > 0) file_name = file_name.substring(0, ext);

		File plotFile = new File(file_name + ".eps");

//		final Dimension size = new Dimension(chart_elem.imageWidth, chart_elem.imageHeight);
		final Dimension size = new Dimension(size_x, size_y);
		try
		{
			// Using reflection so that everything will work without freehep in classpath
			Class c = Class.forName("org.freehep.graphicsio.ps.PSGraphics2D");
			Constructor cc = c.getConstructor(new Class[] {plotFile.getClass(), size.getClass()});
			Object psGraphics = cc.newInstance(new Object[] {plotFile, size});
			Method m = c.getMethod("startExport", null);
			m.invoke(psGraphics, null);
			this.paintChart((Graphics2D) psGraphics, size_x, size_y);
			Method mm = c.getMethod("endExport", null);
			mm.invoke(psGraphics, null);

		} catch (Exception e)
		{
			throw new JPARSECException("cannot write to file.", e);
		}

	}

	private void chartAsEPSFile(SimpleChartElement chart_elem, String file_name) throws JPARSECException
	{
		int ext = file_name.toLowerCase().lastIndexOf(".eps");
		if (ext > 0) file_name = file_name.substring(0, ext);

		CreateChart ch = new CreateChart(chart_elem);
		ch.chartAsEPSFile(file_name);
	}

	/**
	 * Creates a PDF file with the chart.
	 * 
	 * @param chart_elem Chart element.
	 * @param file_name File name without extension.
	 * @throws JPARSECException If an error occurs.
	 */
	public static void createChartAsPDFFile(SimpleChartElement chart_elem, String file_name) throws JPARSECException
	{
		int ext = file_name.toLowerCase().lastIndexOf(".pdf");
		if (ext > 0) file_name = file_name.substring(0, ext);

		CreateChart chart = new CreateChart();
		chart.chartAsPDFFile(chart_elem, file_name);
	}

	/**
	 * Exports the chart as an PDF file.
	 * 
	 * @param file_name File name without extension.
	 * @throws JPARSECException If an error occurs.
	 */
	public void chartAsPDFFile(String file_name)
	throws JPARSECException {
		int ext = file_name.toLowerCase().lastIndexOf(".pdf");
		if (ext > 0) file_name = file_name.substring(0, ext);

		this.chartAsPDFFile(this.chart_elem, file_name);
	}


	private void chartAsPDFFile(SimpleChartElement chart_elem, String file_name) throws JPARSECException
	{
		int ext = file_name.toLowerCase().lastIndexOf(".pdf");
		if (ext > 0) file_name = file_name.substring(0, ext);

		CreateChart ch = new CreateChart(chart_elem);
		ch.chartAsPDFFile(file_name);
	}

	/**
	 * Creates a PNG file with the chart.
	 * 
	 * @param chart_elem Chart element.
	 * @param file_name File name without extension.
	 * @throws JPARSECException If an error occurs.
	 */
	public static void createChartAsPNGFile(SimpleChartElement chart_elem, String file_name) throws JPARSECException
	{
		int ext = file_name.toLowerCase().lastIndexOf(".png");
		if (ext > 0) file_name = file_name.substring(0, ext);

		CreateChart chart = new CreateChart();
		chart.chartAsPNGFile(chart_elem, file_name);
	}

	/**
	 * Exports the chart as an PNG file.
	 * 
	 * @param file_name File name without extension.
	 * @throws JPARSECException If an error occurs.
	 */
	public void chartAsPNGFile(String file_name)
	throws JPARSECException {
		int ext = file_name.toLowerCase().lastIndexOf(".png");
		if (ext > 0) file_name = file_name.substring(0, ext);

		int size_x = this.chart_elem.imageWidth;
		int size_y = this.chart_elem.imageHeight;
		this.chartAsPNGFile(file_name, size_x, size_y);
	}

	/**
	 * Exports the chart as a PNG file.
	 * 
	 * @param file_name File name without extension.
	 * @param size_x Image width.
	 * @param size_y Image height.
	 * @throws JPARSECException If an error occurs.
	 */
	public void chartAsPNGFile(String file_name, int size_x, int size_y) throws JPARSECException
	{
		int ext = file_name.toLowerCase().lastIndexOf(".png");
		if (ext > 0) file_name = file_name.substring(0, ext);

		try
		{
			// write chart as PNG file
			ChartUtilities.saveChartAsPNG(new File(file_name+".png"), getChart(), size_x, size_y);
		} catch (Exception e)
		{
			throw new JPARSECException(e);
		}

	} 

	private void chartAsPNGFile(SimpleChartElement chart_elem, String file_name) throws JPARSECException
	{
		int ext = file_name.toLowerCase().lastIndexOf(".png");
		if (ext > 0) file_name = file_name.substring(0, ext);

		CreateChart ch = new CreateChart(chart_elem);
		ch.chartAsPNGFile(file_name);
	}

	/**
	 * Creates a SVG file with the chart.
	 * 
	 * @param chart_elem Chart element.
	 * @param file_name File name without extension.
	 * @throws JPARSECException If an error occurs.
	 */
	public static void createChartAsSVGFile(SimpleChartElement chart_elem, String file_name) throws JPARSECException
	{
		int ext = file_name.toLowerCase().lastIndexOf(".svg");
		if (ext > 0) file_name = file_name.substring(0, ext);

		CreateChart chart = new CreateChart();
		chart.chartAsSVGFile(chart_elem, file_name);
	}

	/**
	 * Exports the chart as an SVG file.
	 * 
	 * @param file_name File name without extension.
	 * @throws JPARSECException If an error occurs.
	 */
	public void chartAsSVGFile(String file_name)
	throws JPARSECException {
		int ext = file_name.toLowerCase().lastIndexOf(".svg");
		if (ext > 0) file_name = file_name.substring(0, ext);

		this.chartAsSVGFile(this.chart_elem, file_name);
	}

	private void chartAsSVGFile(SimpleChartElement chart_elem, String file_name) throws JPARSECException
	{
		int ext = file_name.toLowerCase().lastIndexOf(".svg");
		if (ext > 0) file_name = file_name.substring(0, ext);

		CreateChart ch = new CreateChart(chart_elem);
		ch.chartAsSVGFile(file_name);
	}

	/**
	 * Creates a EPS file with the chart.
	 * 
	 * @param chart_elem Chart element.
	 * @param file_name File name without extension.
	 * @throws JPARSECException If an error occurs.
	 */
	public static void createChartAsEPSFile(ChartElement chart_elem, String file_name) throws JPARSECException
	{
		int ext = file_name.toLowerCase().lastIndexOf(".eps");
		if (ext > 0) file_name = file_name.substring(0, ext);

		CreateChart chart = new CreateChart();
		chart.chartAsEPSFile(chart_elem, file_name);
	}

	private void chartAsEPSFile(ChartElement chart_elem, String file_name) throws JPARSECException
	{
		int ext = file_name.toLowerCase().lastIndexOf(".eps");
		if (ext > 0) file_name = file_name.substring(0, ext);

		CreateChart rPlot = new CreateChart(chart_elem);
		File plotFile = new File(file_name+".eps");

		final Dimension size = new Dimension(chart_elem.imageWidth, chart_elem.imageHeight);
		try
		{
			// Using reflection so that everything will work without freehep in classpath
			Class c = Class.forName("org.freehep.graphicsio.ps.PSGraphics2D");
			Constructor cc = c.getConstructor(new Class[] {plotFile.getClass(), size.getClass()});
			Object psGraphics = cc.newInstance(new Object[] {plotFile, size});
			Method m = c.getMethod("startExport", null);
			m.invoke(psGraphics, null);
			rPlot.getChart().draw((Graphics2D) psGraphics, new Rectangle2D.Double(0, 0, chart_elem.imageWidth, chart_elem.imageHeight));
			Method mm = c.getMethod("endExport", null);
			mm.invoke(psGraphics, null);

		} catch (Exception e)
		{
			throw new JPARSECException("cannot write to file.", e);
		}
	}

	/**
	 * Creates a PDF file with the chart.
	 * 
	 * @param chart_elem Chart element.
	 * @param file_name File name without extension.
	 * @throws JPARSECException If an error occurs.
	 */
	public static void createChartAsPDFFile(ChartElement chart_elem, String file_name) throws JPARSECException
	{
		int ext = file_name.toLowerCase().lastIndexOf(".pdf");
		if (ext > 0) file_name = file_name.substring(0, ext);

		CreateChart chart = new CreateChart();
		chart.chartAsPDFFile(chart_elem, file_name);
	}

	private void chartAsPDFFile(ChartElement chart_elem, String file_name) throws JPARSECException
	{
		int ext = file_name.toLowerCase().lastIndexOf(".pdf");
		if (ext > 0) file_name = file_name.substring(0, ext);

		CreateChart rPlot = new CreateChart(chart_elem);
		File plotFile = new File(file_name+".pdf");

		final Dimension size = new Dimension(chart_elem.imageWidth, chart_elem.imageHeight);
		try
		{
			// Using reflection so that everything will work without freehep in classpath (not this)
			Class c = Class.forName("org.freehep.graphicsio.pdf.PDFGraphics2D");
			Constructor cc = c.getConstructor(new Class[] {plotFile.getClass(), size.getClass()});
			Object pdfGraphics = cc.newInstance(new Object[] {plotFile, size});
			Method m = c.getMethod("startExport", null);
			m.invoke(pdfGraphics, null);
			rPlot.getChart().draw((Graphics2D) pdfGraphics, new Rectangle2D.Double(0, 0, chart_elem.imageWidth, chart_elem.imageHeight));
			Method mm = c.getMethod("endExport", null);
			mm.invoke(pdfGraphics, null);

		} catch (Exception e)
		{
			throw new JPARSECException("cannot write to file.", e);
		}
	}


	/**
	 * Creates a PNG file with the chart.
	 * 
	 * @param chart_elem Chart element.
	 * @param file_name File name without extension.
	 * @throws JPARSECException If an error occurs.
	 */
	public static void createChartAsPNGFile(ChartElement chart_elem, String file_name) throws JPARSECException
	{
		int ext = file_name.toLowerCase().lastIndexOf(".png");
		if (ext > 0) file_name = file_name.substring(0, ext);

		CreateChart chart = new CreateChart();
		chart.chartAsPNGFile(chart_elem, file_name);
	}

	private void chartAsPNGFile(ChartElement chart_elem, String file_name) throws JPARSECException
	{
		int ext = file_name.toLowerCase().lastIndexOf(".png");
		if (ext > 0) file_name = file_name.substring(0, ext);

		CreateChart chart = new CreateChart(chart_elem);

		try
		{
			// write chart as PNG file
			ChartUtilities.saveChartAsPNG(new File(file_name + ".png"), chart.getChart(), chart_elem.imageWidth, chart_elem.imageHeight);
		} catch (Exception e)
		{
			throw new JPARSECException(e);
		}
	}

	/**
	 * Creates a SVG file with the chart.
	 * 
	 * @param chart_elem Chart element.
	 * @param file_name File name without extension.
	 * @throws JPARSECException If an error occurs.
	 */
	public static void createChartAsSVGFile(ChartElement chart_elem, String file_name) throws JPARSECException
	{
		int ext = file_name.toLowerCase().lastIndexOf(".svg");
		if (ext > 0) file_name = file_name.substring(0, ext);

		CreateChart chart = new CreateChart();
		chart.chartAsSVGFile(chart_elem, file_name);
	}

	private void chartAsSVGFile(ChartElement chart_elem, String file_name) throws JPARSECException
	{
		int ext = file_name.toLowerCase().lastIndexOf(".svg");
		if (ext > 0) file_name = file_name.substring(0, ext);

		CreateChart rPlot = new CreateChart(chart_elem);
		File plotFile = new File(file_name+".svg");

		final Dimension size = new Dimension(chart_elem.imageWidth, chart_elem.imageHeight);
		try
		{
			// Using reflection so that everything will work without freehep in classpath
			Class c = Class.forName("org.freehep.graphicsio.svg.SVGGraphics2D");
			Constructor cc = c.getConstructor(new Class[] {plotFile.getClass(), size.getClass()});
			Object svgGraphics = cc.newInstance(new Object[] {plotFile, size});
			Method m = c.getMethod("startExport", null);
			m.invoke(svgGraphics, null);
			rPlot.getChart().draw((Graphics2D) svgGraphics, new Rectangle2D.Double(0, 0, chart_elem.imageWidth, chart_elem.imageHeight));
			Method mm = c.getMethod("endExport", null);
			mm.invoke(svgGraphics, null);

		} catch (Exception e)
		{
			throw new JPARSECException("cannot write to file.", e);
		}
	}

	/**
	 * Exports the chart as an SVG file.
	 * 
	 * @param file_name File name.
	 * @param size_x Image width.
	 * @param size_y Image height.
	 * @throws JPARSECException If an error occurs.
	 */
	public void chartAsSVGFile(String file_name, int size_x, int size_y) throws JPARSECException
	{
		int ext = file_name.toLowerCase().lastIndexOf(".svg");
		if (ext > 0) file_name = file_name.substring(0, ext);

		File plotFile = new File(file_name + ".svg");

		final Dimension size = new Dimension(size_x, size_y);
		try
		{
			// Using reflection so that everything will work without freehep in classpath
			Class c = Class.forName("org.freehep.graphicsio.svg.SVGGraphics2D");
			Constructor cc = c.getConstructor(new Class[] {plotFile.getClass(), size.getClass()});
			Object svgGraphics = cc.newInstance(new Object[] {plotFile, size});
			Method m = c.getMethod("startExport", null);
			m.invoke(svgGraphics, null);
			this.paintChart((Graphics2D) svgGraphics, size_x, size_y);
			Method mm = c.getMethod("endExport", null);
			mm.invoke(svgGraphics, null);

		} catch (Exception e)
		{
			throw new JPARSECException("cannot write to file.", e);
		}
	}

	/**
	 * Returns the chart as an image.
	 * @return The image.
	 */
	public BufferedImage chartAsBufferedImage()
	{
		return this.getChart().createBufferedImage(chart_elem.imageWidth, chart_elem.imageHeight);
	}
	/**
	 * Returns the chart as an image.
	 * @param width Image width.
	 * @param height Image height.
	 * @return The image.
	 */
	public BufferedImage chartAsBufferedImage(int width, int height)
	{
		return this.getChart().createBufferedImage(width, height);
	}
	/**
	 * Empty constructor.
	 */
	public CreateChart()
	{
	}

	/**
	 * Draws the current chart to a Graphics device.
	 * @param g Graphics object.
	 * @throws JPARSECException If an error occurs.
	 */
	public void paintChart(Graphics g)
	throws JPARSECException {
		getChart().draw((Graphics2D) g, new Rectangle2D.Double(0, 0, chart_elem.imageWidth, 
				chart_elem.imageHeight));
		
		if (chart_elem == null) return;
		if (chart_elem.subCharts != null) {
			for (int i=0; i<chart_elem.subCharts.length; i++)
			{
				CreateChart subC = new CreateChart(chart_elem.subCharts[i]);
				subC.getChart().draw((Graphics2D) g, new Rectangle2D.Double(
						chart_elem.subChartPosition[i].getX(), chart_elem.subChartPosition[i].getY(), 
						subC.chart_elem.imageWidth, 
						subC.chart_elem.imageHeight));
			}
		}
	}

	/**
	 * Draws the current chart to a Graphics device.
	 * @param g Graphics object.
	 * @param w The width.
	 * @param h The height.
	 * @throws JPARSECException If an error occurs.
	 */
	public void paintChart(Graphics g, int w, int h)
	throws JPARSECException {
		getChart().draw((Graphics2D) g, new Rectangle2D.Double(0, 0, w, h));
		double scaleX = (double) w / (double) chart_elem.imageWidth;
		double scaleY = (double) h / (double) chart_elem.imageHeight;
		if (chart_elem == null) return;
		if (chart_elem.subCharts != null) {
			for (int i=0; i<chart_elem.subCharts.length; i++)
			{
				CreateChart subC = new CreateChart(chart_elem.subCharts[i]);
				subC.getChart().draw((Graphics2D) g, new Rectangle2D.Double(
						chart_elem.subChartPosition[i].getX() * scaleX,
						chart_elem.subChartPosition[i].getY() * scaleY, 
						subC.chart_elem.imageWidth * scaleX, 
						subC.chart_elem.imageHeight * scaleY));
			}
		}
	}

	/**
	 * Updates the chart.
	 * @throws JPARSECException If an error occurs.
	 */
	public void updateChart()
	throws JPARSECException {
		for (int i=0; i<this.getChartElement().series.length; i++) {
			if (this.getChartElement().series[i].regressionType != null)
				this.getChartElement().series[i].regressionType.clearRegression();
		}
		
		CreateChart newc = new CreateChart(this.getChartElement());
		this.setChart(newc.getChart());
		if (p != null) {
			p.setImage(newc.chartAsBufferedImage(
					newc.getChartElement().imageWidth, 
					newc.getChartElement().imageHeight));
			p.update();
		}
		if (chartPanel != null) chartPanel.setChart(this.getChart());
	}
	
	/**
	 * Returns a BufferedImage instance with the current chart, adequate to
	 * write an image to disk.
	 * @return The image.
	 * @throws JPARSECException Thrown if the method fails.
	 */
	public BufferedImage createBufferedImage() throws JPARSECException
	{
		BufferedImage buf = new BufferedImage(this.chart_elem.imageWidth,
				this.chart_elem.imageHeight, BufferedImage.TYPE_INT_RGB);
		Graphics g = buf.createGraphics();
		this.paintChart(g);
		return buf;
	}

	/**
	 * Shows a series of charts in an JFreeChart panel.
	 * @param charts The charts.
	 * @param title Frame title.
	 * @param horizontal True to show them in horizontal orientation, false to arrange them in vertical.
	 * @return The frame.
	 * @throws JPARSECException If an error occurs.
	 */
	public static JFrame showChartsInJFreeChartPanel(CreateChart charts[], String title, boolean horizontal)
	throws JPARSECException {
		JFrame frame = new JFrame(title);
        JPanel p = new JPanel();
        if (horizontal) {
        	p.setLayout(new BoxLayout(p,BoxLayout.X_AXIS));
        } else {
            p.setLayout(new BoxLayout(p,BoxLayout.Y_AXIS));
        }
		ChartPanel chartPanel[] = new ChartPanel[charts.length];
		for (int i=0; i<charts.length; i++)
		{
			int w = charts[i].chart_elem.imageWidth;
			int h = charts[i].chart_elem.imageHeight;
			chartPanel[i] = new ChartPanel(charts[i].getChart(), w, h, w/2, h/2, w*2, h*2, true, true, true, true, true, true, true);
			chartPanel[i].setPreferredSize(new java.awt.Dimension(w, h));
			chartPanel[i].setDisplayToolTips(true);
			chartPanel[i].setMouseWheelEnabled(true);

			if (charts[i].chart_elem.subCharts != null) {
				for (int ii=0; ii<charts[i].chart_elem.subCharts.length; ii++)
				{
					CreateChart subC = new CreateChart(charts[i].chart_elem.subCharts[ii]);
					subC.getChart().draw((Graphics2D) chartPanel[i].getGraphics(), new Rectangle2D.Double(
							charts[i].chart_elem.subChartPosition[ii].getX(), charts[i].chart_elem.subChartPosition[ii].getY(), 
							subC.chart_elem.imageWidth, 
							subC.chart_elem.imageHeight));
				}
			}

			p.add(chartPanel[i]);
		}
		JScrollPane sp = new JScrollPane(p);
        if (horizontal) {
        	sp.setVerticalScrollBarPolicy(JScrollPane.VERTICAL_SCROLLBAR_NEVER);
        } else {
        	sp.setHorizontalScrollBarPolicy(JScrollPane.HORIZONTAL_SCROLLBAR_NEVER);
        }
		frame.add(sp);
		frame.setIconImage(charts[0].chartAsBufferedImage(
				charts[0].chart_elem.imageWidth, 
				charts[0].chart_elem.imageHeight));
		frame.pack();
		frame.setVisible(true);

		frame.setDefaultCloseOperation(JFrame.DISPOSE_ON_CLOSE);
		return frame;
	}

	/**
	 * Returns the JPanel for the chart.
	 * @return The component.
	 * @throws JPARSECException If an error occurs.
	 */
	public ChartPanel getComponent()
	throws JPARSECException {
		int w = chart_elem.imageWidth;
		int h = chart_elem.imageHeight;
		ChartPanel chartPanel = new ChartPanel(getChart(), w, h, w/2, h/2, w*2, h*2, true, true, true, true, true, true, true);
		chartPanel.setPreferredSize(new java.awt.Dimension(w, h));
		chartPanel.setDisplayToolTips(true);
		chartPanel.setMouseWheelEnabled(true);
		return chartPanel;
	}
	
	/**
	 * Shows the main chart in an JFreeChart panel.
	 * @return The panel object.
	 * @throws JPARSECException If an error occurs.
	 */
	public ChartPanel showChartInJFreeChartPanel()
	throws JPARSECException {
		int w = chart_elem.imageWidth;
		int h = chart_elem.imageHeight;
		chartPanel = new ChartPanel(getChart(), w, h, w/2, h/2, w*2, h*2, true, true, true, true, true, true, true);
		chartPanel.setPreferredSize(new java.awt.Dimension(w, h));
		chartPanel.setDisplayToolTips(true);
		chartPanel.setMouseWheelEnabled(true);
		String title = (new TextLabel(chart_elem.title, 
				new Font("Dialog", Font.PLAIN, 10), 
				Color.BLACK, TextLabel.ALIGN.LEFT)).getSimplifiedString();
		JFrame aframe = new JFrame(title);
		aframe.setDefaultCloseOperation(JFrame.DISPOSE_ON_CLOSE);
		aframe.getContentPane().add(chartPanel);
		aframe.setIconImage(this.chartAsBufferedImage(w, h));
		aframe.pack();
		aframe.setVisible(true);

		if (chart_elem.subCharts != null) {
			for (int i=0; i<chart_elem.subCharts.length; i++)
			{
				CreateChart subC = new CreateChart(chart_elem.subCharts[i]);
				subC.getChart().draw((Graphics2D) chartPanel.getGraphics(), new Rectangle2D.Double(
						chart_elem.subChartPosition[i].getX(), chart_elem.subChartPosition[i].getY(), 
						subC.chart_elem.imageWidth, 
						subC.chart_elem.imageHeight));
			}
		}
		return chartPanel;
	}

	/**
	 * Shows the main chart in an JFreeChart panel including key controls to modify the chart.
	 * Left and right cursor keys to show more or less series, and up/down to show labels with
	 * a greater/lower font size. Q key to lose focus.
	 * @throws JPARSECException If an error occurs.
	 */
	public void showChartInJFreeChartPanelWithAdvancedControls()
	throws JPARSECException {
		int w = chart_elem.imageWidth;
		int h = chart_elem.imageHeight;
		final ChartPanel chartPanel = new ChartPanel(getChart(), w, h, w/2, h/2, w*2, h*2, true, true, true, true, true, true, true);
		chartPanel.setPreferredSize(new java.awt.Dimension(w, h));
		chartPanel.setDisplayToolTips(true);
		chartPanel.setMouseWheelEnabled(true);
		String title = (new TextLabel(chart_elem.title, 
				new Font("Dialog", Font.PLAIN, 10), 
				Color.BLACK, TextLabel.ALIGN.LEFT)).getSimplifiedString();
		JFrame aframe = new JFrame(title);
		aframe.setDefaultCloseOperation(JFrame.DISPOSE_ON_CLOSE);
		aframe.getContentPane().add(chartPanel);
		aframe.setIconImage(this.chartAsBufferedImage(w, h));
		aframe.pack();
		aframe.setVisible(true);

		if (chart_elem.subCharts != null) {
			for (int i=0; i<chart_elem.subCharts.length; i++)
			{
				CreateChart subC = new CreateChart(chart_elem.subCharts[i]);
				subC.getChart().draw((Graphics2D) chartPanel.getGraphics(), new Rectangle2D.Double(
						chart_elem.subChartPosition[i].getX(), chart_elem.subChartPosition[i].getY(), 
						subC.chart_elem.imageWidth, 
						subC.chart_elem.imageHeight));
			}
		}
		
		aframe.addKeyListener(new KeyAdapter() {  
            public void keyReleased(KeyEvent e) {
         	   if (e.getKeyCode() == KeyEvent.VK_RIGHT) {
          		   try { 
          			   ChartElement ce = getChartElement();
          			   for (int i=0; i<ce.series.length; i++) {
          				   if (ce.series[i].enable == false) {
          					   ce.series[i].enable = true;
          					   break;
          				   }
          			   }
          			   JFreeChart ch2 = (new CreateChart(ce)).getChart();
          			   chartPanel.setChart(ch2);
          		   } catch (Exception exc) { 
          				Logger.log(LEVEL.ERROR, "Error processing key right event. Message was: "+exc.getLocalizedMessage()+". Trace: "+JPARSECException.getTrace(exc.getStackTrace()));
          		   }             			   
         	   }
         	   if (e.getKeyCode() == KeyEvent.VK_LEFT) {
          		   try { 
          			   ChartElement ce = getChartElement();
          			   for (int i=ce.series.length-1; i>=0; i--) {
          				   if (ce.series[i].enable == true) {
          					   ce.series[i].enable = false;
          					   break;
          				   }
          			   }
          			   JFreeChart ch2 = (new CreateChart(ce)).getChart();
          			   chartPanel.setChart(ch2);
          		   } catch (Exception exc) { 
         				Logger.log(LEVEL.ERROR, "Error processing key left event. Message was: "+exc.getLocalizedMessage()+". Trace: "+JPARSECException.getTrace(exc.getStackTrace()));
          		   }             			   
         	   }
         	   if (e.getKeyCode() == KeyEvent.VK_DOWN) {
          		   try { 
          			   decreaseFontSize();
          			   JFreeChart ch2 = (new CreateChart(getChartElement())).getChart();
          			   chartPanel.setChart(ch2);
          		   } catch (Exception exc) { 
         				Logger.log(LEVEL.ERROR, "Error processing key down event. Message was: "+exc.getLocalizedMessage()+". Trace: "+JPARSECException.getTrace(exc.getStackTrace()));
          		   }             			   
      		   }
         	   if (e.getKeyCode() == KeyEvent.VK_UP) {
      			   try { 
      				   increaseFontSize();
          			   JFreeChart ch2 = (new CreateChart(getChartElement())).getChart();
          			   chartPanel.setChart(ch2);
          		   } catch (Exception exc) {
         				Logger.log(LEVEL.ERROR, "Error processing key up event. Message was: "+exc.getLocalizedMessage()+". Trace: "+JPARSECException.getTrace(exc.getStackTrace()));
          		   }
      		   }
         	   if (e.getKeyCode() == KeyEvent.VK_Q) chartPanel.getParent().requestFocusInWindow();
            }  
      });  
	}
	private Picture p = null;
	private transient ChartPanel chartPanel = null;
	
	/**
	 * Shows the chart in an external panel.
	 * @param show True to create and show the window. If false,
	 * a later call to {@link Picture#show(String)} or 
	 * {@link Picture#show(int, int, String, boolean, boolean, boolean)} 
	 * is needed.
	 * @throws JPARSECException If an error occurs.
	 * @return The picture object.
	 */
	public Picture showChart(boolean show)
	throws JPARSECException {
		p = new Picture(this.chartAsBufferedImage(
				this.chart_elem.imageWidth, 
				this.chart_elem.imageHeight));
		Graphics g = p.getImage().getGraphics();
		this.paintChart(g);
		if (show) p.show(this.chart_elem.title);
		return p;
	}

	/**
	 * Shows the chart in an external panel with a Menu to save the image.
	 * @throws JPARSECException If an error occurs.
	 */
	public void showChartWithMenu()
	throws JPARSECException {
		p = new Picture(this.chartAsBufferedImage(
				this.chart_elem.imageWidth, 
				this.chart_elem.imageHeight));
		Graphics g = p.getImage().getGraphics();
		this.paintChart(g);
		p.show(this.chart_elem.imageWidth, this.chart_elem.imageHeight, this.chart_elem.title,
				false, true, true);
	}

	/**
	 * Creates a frame with the chart.
	 * 
	 * @param chart_elem Chart element.
	 * @throws JPARSECException If an error occurs.
	 */
	public CreateChart(SimpleChartElement chart_elem) throws JPARSECException
	{
		this.chart_elem = ChartElement.parseSimpleChartElement(chart_elem);
		JFreeChart chart = createChart(this.chart_elem);
		this.setChart(chart);
	}

	/**
	 * Creates a frame with the chart.
	 * 
	 * @param chart_elem Chart element.
	 * @throws JPARSECException If an error occurs.
	 */
	public CreateChart(ChartElement chart_elem) throws JPARSECException
	{
		ChartElement c = chart_elem.clone();
		this.chart_elem = c;
		JFreeChart chart = createChart(c);
		this.setChart(chart);
	}

	private static int increaseFontSize = 0;
	private JFreeChart createChart(ChartElement chart_elem) throws JPARSECException
	{
		try {
		switch (chart_elem.chartType)
		{
		case PIE_CHART:
			// Only the first series is considered
			boolean seeLegend = false;
			if (chart_elem.series[0].showLegend) seeLegend = true;
			DefaultPieDataset pieDataset = new DefaultPieDataset();
			for (int i = 0; i < chart_elem.series[0].xValues.length; i++)
			{
				if (chart_elem.xForCategoryCharts != null) {
					pieDataset.setValue(chart_elem.xForCategoryCharts[i], new Double(chart_elem.series[0].yValues[i]));					
				} else {
					pieDataset.setValue(chart_elem.series[0].xValues[i], new Double(chart_elem.series[0].yValues[i]));
				}
			}

			JFreeChart jfp = null;
			switch (chart_elem.subType)
			{
			case PIE_3D:
				jfp = ChartFactory.createPieChart3D(chart_elem.title, pieDataset, seeLegend,
						true, true);
				break;
			case PIE_DEFAULT:
				jfp = ChartFactory.createPieChart(chart_elem.title, pieDataset, seeLegend,
						true, true);
				break;
			case PIE_RING:
				jfp = ChartFactory.createRingChart(chart_elem.title, pieDataset, seeLegend,
						true, true);
				break;
			default:
				throw new JPARSECException("invalid chart subtype.");
			}

			if (increaseFontSize != 0) {
				Font f = jfp.getLegend().getItemFont();
				f = f.deriveFont(f.getStyle(), f.getSize()+increaseFontSize);
				jfp.getLegend().setItemFont(f);
				f = jfp.getTitle().getFont();
				f = f.deriveFont(f.getStyle(), f.getSize()+increaseFontSize);
				jfp.getTitle().setFont(f);
			}

			if (chart_elem.subType == ChartElement.SUBTYPE.PIE_3D)
			{
				PiePlot3D plot = (PiePlot3D) jfp.getPlot();
				plot.setBackgroundPaint(chart_elem.backgroundGradient);
				if (increaseFontSize != 0) {
					Font f = plot.getLabelFont();
					f = f.deriveFont(f.getStyle(), f.getSize()+increaseFontSize);
					plot.setLabelFont(f);
					f = plot.getNoDataMessageFont();
					f = f.deriveFont(f.getStyle(), f.getSize()+increaseFontSize);
					plot.setNoDataMessageFont(f);
				}
				for (int i = 0; i < chart_elem.series[0].xValues.length; i++)
				{
					plot.setLegendItemShape(chart_elem.series[0].shape);
					plot.setSectionOutlinesVisible(chart_elem.series[0].showLegend);
					if (chart_elem.series[0].useCustomColorsInPieCharts)
						plot.setSectionPaint(chart_elem.series[0].xValues[i],
								chart_elem.series[0].colorsForPieCharts[i]);
				}
				if (chart_elem.showBackgroundImage)
				{
					chart_elem.backgroundGradient = new Color(255, 255, 255, 0);
					jfp.getLegend().setBackgroundPaint(chart_elem.backgroundGradient);
					if (chart_elem.showBackgroundImageOnlyInDataArea)
					{
						plot.setBackgroundImage(chart_elem.backgroundImage);
						plot.setBackgroundImageAlpha(1f);
					} else
					{
						jfp.setBackgroundImage(chart_elem.backgroundImage);
						jfp.setBackgroundImageAlpha(1f);
					}
				}
			} else
			{
				if (chart_elem.subType == ChartElement.SUBTYPE.PIE_DEFAULT)
				{
					PiePlot plot = (PiePlot) jfp.getPlot();
					plot.setBackgroundPaint(chart_elem.backgroundGradient);
					if (increaseFontSize != 0) {
						Font f = plot.getLabelFont();
						f = f.deriveFont(f.getStyle(), f.getSize()+increaseFontSize);
						plot.setLabelFont(f);
						f = plot.getNoDataMessageFont();
						f = f.deriveFont(f.getStyle(), f.getSize()+increaseFontSize);
						plot.setNoDataMessageFont(f);
					}
					for (int i = 0; i < chart_elem.series[0].xValues.length; i++)
					{
						plot.setLegendItemShape(chart_elem.series[0].shape);
						plot.setSectionOutlinesVisible(chart_elem.series[0].showLegend);
						if (chart_elem.series[0].useCustomColorsInPieCharts)
							plot.setSectionPaint(chart_elem.series[0].xValues[i],
									chart_elem.series[0].colorsForPieCharts[i]);
					}
					if (chart_elem.showBackgroundImage)
					{
						chart_elem.backgroundGradient = new Color(255, 255, 255, 0);
						jfp.getLegend().setBackgroundPaint(chart_elem.backgroundGradient);
						if (chart_elem.showBackgroundImageOnlyInDataArea)
						{
							plot.setBackgroundImage(chart_elem.backgroundImage);
							plot.setBackgroundImageAlpha(1f);
						} else
						{
							jfp.setBackgroundImage(chart_elem.backgroundImage);
							jfp.setBackgroundImageAlpha(1f);
						}
					}
				} else
				{
					RingPlot plot = (RingPlot) jfp.getPlot();
					plot.setBackgroundPaint(chart_elem.backgroundGradient);
					if (increaseFontSize != 0) {
						Font f = plot.getLabelFont();
						f = f.deriveFont(f.getStyle(), f.getSize()+increaseFontSize);
						plot.setLabelFont(f);
						f = plot.getNoDataMessageFont();
						f = f.deriveFont(f.getStyle(), f.getSize()+increaseFontSize);
						plot.setNoDataMessageFont(f);
					}
					for (int i = 0; i < chart_elem.series[0].xValues.length; i++)
					{
						plot.setLegendItemShape(chart_elem.series[0].shape);
						plot.setSeparatorsVisible(chart_elem.series[0].showLines);
						plot.setSectionOutlinesVisible(chart_elem.series[0].showLegend);
						if (chart_elem.series[0].useCustomColorsInPieCharts)
							plot.setSectionPaint(chart_elem.series[0].xValues[i],
									chart_elem.series[0].colorsForPieCharts[i]);
					}
					if (chart_elem.showBackgroundImage)
					{
						chart_elem.backgroundGradient = new Color(255, 255, 255, 0);
						jfp.getLegend().setBackgroundPaint(chart_elem.backgroundGradient);
						if (chart_elem.showBackgroundImageOnlyInDataArea)
						{
							plot.setBackgroundImage(chart_elem.backgroundImage);
							plot.setBackgroundImageAlpha(1f);
						} else
						{
							jfp.setBackgroundImage(chart_elem.backgroundImage);
							jfp.setBackgroundImageAlpha(1f);
						}
					}
				}
			}

			jfp.setBackgroundPaint(chart_elem.backgroundGradient);
			return jfp;

		case XY_CHART:
			boolean flag_problem_logxaxis = false,
			flag_problem_logyaxis = false;
			boolean showLegend = false;
			XYIntervalSeriesCollection xyDataset = null;
			if (chart_elem.subType != SUBTYPE.XY_TIME) xyDataset = new XYIntervalSeriesCollection();
			TimeSeriesCollection timeData = null;
			if (chart_elem.subType == SUBTYPE.XY_TIME) timeData = new TimeSeriesCollection();
			double y_min = 0.0;
			//double epoch = new AstroDate(1970, AstroDate.JANUARY, 1).jd();
			for (int nser = 0; nser < chart_elem.series.length; nser++)
			{
		        TimeSeries timeSeries = null;
		        if (chart_elem.subType == SUBTYPE.XY_TIME) timeSeries = new TimeSeries(chart_elem.series[nser].legend, Second.class);

		        String legend = chart_elem.series[nser].legend;
				if (legend == null)
					legend = "";
				XYIntervalSeries series = null;
				if (chart_elem.subType != SUBTYPE.XY_TIME) series = new XYIntervalSeries(legend.trim());
				double x_val[] = (double[]) DataSet.getDoubleValuesIncludingLimits(chart_elem.series[nser].xValues)
						.get(0);
				double y_val[] = (double[]) DataSet.getDoubleValuesIncludingLimits(chart_elem.series[nser].yValues)
						.get(0);
				
				double thisymin = DataSet.getMinimumValue(y_val);
				
				if (nser == 0 || thisymin < y_min)
					y_min = thisymin;

				double dx_val[] = (double[]) chart_elem.series[nser].dxValues;
				double dy_val[] = (double[]) chart_elem.series[nser].dyValues;
				for (int i = 0; i < x_val.length; i++)
				{
					boolean flag1 = false, flag2 = false;
					double dx = 0.0, dy = 0.0;
					double minx = x_val[i];
					double miny = y_val[i];
					if (chart_elem.series[nser].showErrorBars)
					{
						if (dx_val != null)
							dx = dx_val[i];
						if (dy_val != null)
							dy = dy_val[i];
						minx = x_val[i] - dx;
						if (minx <= 0.0 && chart_elem.xAxisInLogScale)
							flag_problem_logxaxis = true;
						if (minx < chart_elem.series[nser].xMinimumValue && chart_elem.xAxisInLogScale)
						{
							if (dx > 0.0)
								minx = chart_elem.series[nser].xMinimumValue;
							flag1 = true;
						}
						miny = y_val[i] - dy;
						if (miny <= 0.0 && chart_elem.yAxisInLogScale)
							flag_problem_logyaxis = true;
						if (miny < chart_elem.series[nser].yMinimumValue && chart_elem.yAxisInLogScale)
						{
							if (dy > 0.0)
								miny = chart_elem.series[nser].yMinimumValue;
							flag2 = true;
						}
					}
					if (series != null && !flag1 && !flag2)
					{
						series.add(x_val[i], minx, x_val[i] + dx, y_val[i], miny, y_val[i] + dy);
					}
					
					if (chart_elem.subType == ChartElement.SUBTYPE.XY_TIME)
					{
						double jd = DataSet.getDoubleValueWithoutLimit(chart_elem.series[nser].xValues[i]);
						AstroDate astro = new AstroDate(jd);
						Date date = new java.util.Date(astro.getYear()-1900, astro.getMonth()-1, astro.getDay(), astro.getHour(), astro.getMinute(), astro.getRoundedSecond()); //(long) ((astro.jd()-epoch)*Constant.MILLISECONDS_PER_HOUR*24.0));
						timeSeries.addOrUpdate(
								new Second(date),
								y_val[i]);
					}
				}
 
				if (xyDataset != null) xyDataset.addSeries(series);
				if (timeData != null) timeData.addSeries(timeSeries);
				if (chart_elem.series[nser].showLegend)
					showLegend = true;
			}

			PlotOrientation pl = PlotOrientation.VERTICAL;
			if (chart_elem.changeOrientationToHorizontal)
				pl = PlotOrientation.HORIZONTAL;

			JFreeChart jf = null;

			switch (chart_elem.subType)
			{
			case XY_TIME:
				jf = ChartFactory.createTimeSeriesChart(chart_elem.title, chart_elem.xLabel, 
		        		chart_elem.yLabel, timeData, showLegend, true, true);
				break;
			case XY_AREA:
				jf = ChartFactory.createXYAreaChart(chart_elem.title, chart_elem.xLabel, chart_elem.yLabel,
						xyDataset, pl, showLegend,
						true, true);
				break;
			case XY_LINE:
				jf = ChartFactory.createXYLineChart(chart_elem.title, chart_elem.xLabel, chart_elem.yLabel,
						xyDataset, pl, showLegend,
						true, true);
				break;
			case XY_STEP:
				jf = ChartFactory.createXYStepChart(chart_elem.title, chart_elem.xLabel, chart_elem.yLabel,
						xyDataset, pl, showLegend,
						true, true);
				break;
			case XY_STEP_AREA:
				jf = ChartFactory.createXYStepAreaChart(chart_elem.title, chart_elem.xLabel, chart_elem.yLabel,
						xyDataset, pl, showLegend,
						true, true);
				break;
			case XY_POLAR:
				jf = ChartFactory.createPolarChart(chart_elem.title,
						xyDataset,
						showLegend,
						true, true);
				return jf;
			case XY_SCATTER:
				jf = ChartFactory.createScatterPlot(chart_elem.title, chart_elem.xLabel, chart_elem.yLabel,
						xyDataset, pl, showLegend,
						true, true);
				break;
			}
			XYPlot plot = (XYPlot) jf.getPlot();
			ValueAxis y_axis = plot.getRangeAxis();
			ValueAxis x_axis = plot.getDomainAxis();
			if (chart_elem.xAxisInverted) x_axis.setInverted(true);
			if (chart_elem.yAxisInverted) y_axis.setInverted(true);
			double y_down = y_axis.getLowerBound();
			double y_up = y_axis.getUpperBound();

			if (increaseFontSize != 0) {
				Font f = x_axis.getLabelFont();
				f = f.deriveFont(f.getStyle(), f.getSize()+increaseFontSize);
				x_axis.setLabelFont(f);
				f = x_axis.getTickLabelFont();
				f = f.deriveFont(f.getStyle(), f.getSize()+increaseFontSize);
				x_axis.setTickLabelFont(f);
				if (jf.getLegend() != null) {
					f = jf.getLegend().getItemFont();
					f = f.deriveFont(f.getStyle(), f.getSize()+increaseFontSize);
					jf.getLegend().setItemFont(f);
				}
				if (jf.getTitle() != null) {
					f = jf.getTitle().getFont();
					f = f.deriveFont(f.getStyle(), f.getSize()+increaseFontSize);
					jf.getTitle().setFont(f);
				}
			}
			if (increaseFontSize != 0) {
				Font f = y_axis.getLabelFont();
				f = f.deriveFont(f.getStyle(), f.getSize()+increaseFontSize);
				y_axis.setLabelFont(f);
				f = y_axis.getTickLabelFont();
				f = f.deriveFont(f.getStyle(), f.getSize()+increaseFontSize);
				y_axis.setTickLabelFont(f);
			}

			if (chart_elem.subType != ChartElement.SUBTYPE.XY_POLAR)
			{
				LogarithmicAxis xAxis = new LogarithmicAxis(chart_elem.xLabel);
				LogarithmicAxis yAxis = new LogarithmicAxis(chart_elem.yLabel);
				if (chart_elem.xAxisInverted) xAxis.setInverted(true);
				if (chart_elem.yAxisInverted) yAxis.setInverted(true);

				if (increaseFontSize != 0) {
					Font f = xAxis.getLabelFont();
					f = f.deriveFont(f.getStyle(), f.getSize()+increaseFontSize);
					xAxis.setLabelFont(f);
					f = xAxis.getTickLabelFont();
					f = f.deriveFont(f.getStyle(), f.getSize()+increaseFontSize);
					xAxis.setTickLabelFont(f);
				}
				if (increaseFontSize != 0) {
					Font f = yAxis.getLabelFont();
					f = f.deriveFont(f.getStyle(), f.getSize()+increaseFontSize);
					yAxis.setLabelFont(f);
					f = yAxis.getTickLabelFont();
					f = f.deriveFont(f.getStyle(), f.getSize()+increaseFontSize);
					yAxis.setTickLabelFont(f);
				}

				if (flag_problem_logxaxis)
					xAxis.setAllowNegativesFlag(true);
				if (flag_problem_logyaxis)
					yAxis.setAllowNegativesFlag(true);
				if (chart_elem.xTickLabels == ChartElement.TICK_LABELS.EXPONENTIAL_VALUES)
					xAxis.setExpTickLabelsFlag(true);
				if (chart_elem.xTickLabels == ChartElement.TICK_LABELS.LOGARITHM_VALUES)
					xAxis.setLog10TickLabelsFlag(true);
				if (chart_elem.yTickLabels == ChartElement.TICK_LABELS.EXPONENTIAL_VALUES)
					yAxis.setExpTickLabelsFlag(true);
				if (chart_elem.yTickLabels == ChartElement.TICK_LABELS.LOGARITHM_VALUES)
					yAxis.setLog10TickLabelsFlag(true);

				if (y_down <= 0 && chart_elem.yAxisInLogScale)
				{
					y_down = chart_elem.series[0].yMinimumValue;
					yAxis.setRange(y_down, y_up);
				}

				if (chart_elem.xAxisInLogScale)
					plot.setDomainAxis(xAxis);
				if (chart_elem.yAxisInLogScale)
					plot.setRangeAxis(yAxis);

			}

			XYErrorRenderer renderer = new XYErrorRenderer();
			XYLineAndShapeRenderer renderer2 = new XYLineAndShapeRenderer();
			XYAreaRenderer renderer3 = null;
			XYStepAreaRenderer renderer4 = null;
			XYStepRenderer renderer5 = null;
			renderer.setCapLength(2);
			
			if (chart_elem.subType == ChartElement.SUBTYPE.XY_STEP ||
					chart_elem.subType == ChartElement.SUBTYPE.XY_STEP_AREA ||
					chart_elem.subType == ChartElement.SUBTYPE.XY_AREA) {
				renderer3 = new XYAreaRenderer();
				renderer4 = new XYStepAreaRenderer();
				renderer5 = new XYStepRenderer();
			}
			int series_number = chart_elem.series.length;
			for (int i = chart_elem.series.length - 1; i >= 0; i--)
			{
				if (chart_elem.series[i].enable) {
					renderer.setSeriesShapesVisible(i, chart_elem.series[i].showShapes);
					renderer.setSeriesLinesVisible(i, chart_elem.series[i].showLines);
					if (chart_elem.series[i].stroke != null) renderer.setSeriesStroke(i, AWTGraphics.getStroke(chart_elem.series[i].stroke));
					renderer.setSeriesVisibleInLegend(i, new Boolean(chart_elem.series[i].showLegend));
					renderer.setSeriesPaint(i, chart_elem.series[i].color);
					renderer.setSeriesShape(i, chart_elem.series[i].shape);
					renderer.setDrawXError(chart_elem.showErrorBars);
					renderer.setDrawYError(chart_elem.showErrorBars);
					renderer.setSeriesFillPaint(i, chart_elem.series[i].color);
					
					renderer2.setSeriesFillPaint(i, chart_elem.series[i].color);
					renderer2.setSeriesShapesVisible(i, chart_elem.series[i].showShapes);
					renderer2.setSeriesLinesVisible(i, chart_elem.series[i].showLines);
					if (chart_elem.series[i].stroke != null) renderer2.setSeriesStroke(i, AWTGraphics.getStroke(chart_elem.series[i].stroke));
					renderer2.setSeriesVisibleInLegend(i, new Boolean(chart_elem.series[i].showLegend));
					renderer2.setSeriesPaint(i, chart_elem.series[i].color);
					renderer2.setSeriesShape(i, chart_elem.series[i].shape);
	
					if (renderer3 != null) {
						renderer3.setSeriesFillPaint(i, chart_elem.series[i].color);
						if (chart_elem.series[i].stroke != null) renderer3.setSeriesStroke(i, AWTGraphics.getStroke(chart_elem.series[i].stroke));
						renderer3.setSeriesVisibleInLegend(i, new Boolean(chart_elem.series[i].showLegend));
						renderer3.setSeriesPaint(i, chart_elem.series[i].color);
						renderer3.setSeriesShape(i, chart_elem.series[i].shape);
		
						renderer4.setSeriesFillPaint(i, chart_elem.series[i].color);
						if (chart_elem.series[i].stroke != null) renderer4.setSeriesStroke(i, AWTGraphics.getStroke(chart_elem.series[i].stroke));
						renderer4.setSeriesVisibleInLegend(i, new Boolean(chart_elem.series[i].showLegend));
						renderer4.setSeriesPaint(i, chart_elem.series[i].color);
						renderer4.setSeriesShape(i, chart_elem.series[i].shape);
		
						renderer5.setSeriesFillPaint(i, chart_elem.series[i].color);
						renderer5.setSeriesShapesVisible(i, chart_elem.series[i].showShapes);
						renderer5.setSeriesLinesVisible(i, chart_elem.series[i].showLines);
						if (chart_elem.series[i].stroke != null) renderer5.setSeriesStroke(i, AWTGraphics.getStroke(chart_elem.series[i].stroke));
						renderer5.setSeriesVisibleInLegend(i, new Boolean(chart_elem.series[i].showLegend));
						renderer5.setSeriesPaint(i, chart_elem.series[i].color);
						renderer5.setSeriesShape(i, chart_elem.series[i].shape);
					}
					
					ArrayList<Object> vx = DataSet.getDoubleValuesIncludingLimits(chart_elem.series[i].xValues);
					ArrayList<Object> vy = DataSet.getDoubleValuesIncludingLimits(chart_elem.series[i].yValues);
					double x_val[] = (double[]) vx.get(0);
					double y_val[] = (double[]) vy.get(0);
					int x_limit[] = (int[]) vx.get(vx.size()-1);
					int y_limit[] = (int[]) vy.get(vy.size()-1);
					for (int ii = 0; ii < x_val.length; ii++)
					{
						double angle = 0.0;
						if (y_limit[ii] == 1)
							angle = -Math.PI * 0.5;
						if (y_limit[ii] == -1)
							angle = Math.PI * 0.5;
						if (y_limit[ii] != 0)
						{
							XYPointerAnnotation pointer = new XYPointerAnnotation("", x_val[ii], y_val[ii], angle);
							pointer.setBaseRadius(0.0);
							pointer.setTipRadius(-chart_elem.series[i].sizeOfArrowInLimits);
							pointer.setArrowPaint(chart_elem.series[i].color);
							pointer.setPaint(chart_elem.series[i].color);
							plot.addAnnotation(pointer);
						}
						if (x_limit[ii] == 1)
							angle = 0;
						if (x_limit[ii] == -1)
							angle = Math.PI;
						if (x_limit[ii] != 0)
						{
							XYPointerAnnotation pointer = new XYPointerAnnotation("", x_val[ii], y_val[ii], angle);
							pointer.setBaseRadius(0.0);
							pointer.setTipRadius(-chart_elem.series[i].sizeOfArrowInLimits);
							pointer.setArrowPaint(chart_elem.series[i].color);
							pointer.setPaint(chart_elem.series[i].color);
							plot.addAnnotation(pointer);
						} 
	
						int npo = 0;
						try { npo = chart_elem.series[i].pointers.length; } catch (Exception exc) {}
						if (npo > 0 && ii == 0)
						{
							for (int iii = 0; iii < chart_elem.series[i].pointers.length; iii++)
							{
								if (chart_elem.series[i].pointers[iii] != null)
								{
									String pointerMsg = chart_elem.series[i].pointers[iii];
									double pointerX = 0.0, pointerY = 0.0;
									if (pointerMsg.startsWith("(")) {
										int pp = pointerMsg.indexOf(")");
										String ppp = pointerMsg.substring(1, pp);
										int coma = ppp.indexOf(",");
										String p1 = ppp.substring(0, coma);
										String p2 = ppp.substring(coma+1);
										String msg = pointerMsg.substring(pp+1).trim();
										pointerMsg = "";
										for (int ijk=0; ijk<chart_elem.series[i].xValues.length; ijk++)
										{
											if (p1.trim().equals(chart_elem.series[i].xValues[ijk]) &&
													p2.trim().equals(chart_elem.series[i].yValues[ijk])) {
												pointerMsg = msg;
												pointerX = DataSet.getDoubleValueWithoutLimit(p1);
												pointerY = DataSet.getDoubleValueWithoutLimit(p2);
												break;
											}
										}
										if (pointerMsg.equals("")) {
											pointerX = DataSet.getDoubleValueWithoutLimit(p1);
											pointerY = DataSet.getDoubleValueWithoutLimit(p2);
											pointerMsg = msg;
										}
									} else {
										int n = Integer.parseInt(FileIO.getField(1, pointerMsg, " ", true));
										pointerX = DataSet.getDoubleValueWithoutLimit(chart_elem.series[i].xValues[n-1]);
										pointerY = DataSet.getDoubleValueWithoutLimit(chart_elem.series[i].yValues[n-1]);
										pointerMsg = FileIO.getRestAfterField(1, pointerMsg, " ", true);
									}
										
										Rectangle2D rect = new Rectangle2D.Double(0, 0, chart_elem.imageWidth, chart_elem.imageHeight); //this.getComponent().getScreenDataArea();
										double posx = x_axis 
												.valueToJava2D(pointerX, rect, plot
														.getDomainAxisEdge());
										double posy = y_axis
												.valueToJava2D(pointerY, rect, plot
														.getRangeAxisEdge());
										angle = jparsec.ephem.Functions.normalizeRadians(Math.atan2(
												(rect.getCenterX() - posy),
												(rect.getCenterY() - posx)));
										
										ChartSeriesElement.POINTER_ANGLE ang = chart_elem.series[i].pointersAngle;
										
										if (ang == ChartSeriesElement.POINTER_ANGLE.AVOID_SUPERIMPOSED_STRINGS) {
											ang = this.getMostEmptyDirection(chart_elem, posx, posy, plot);
										}
										if (ang == ChartSeriesElement.POINTER_ANGLE.DOWNWARDS) angle = Math.PI  * 0.5;
										if (ang == ChartSeriesElement.POINTER_ANGLE.UPWARDS) angle = -Math.PI * 0.5;
										if (ang == ChartSeriesElement.POINTER_ANGLE.LEFTWARDS) angle = Math.PI;
										if (ang == ChartSeriesElement.POINTER_ANGLE.RIGHTWARDS) angle = 0.0;
										if (ang == ChartSeriesElement.POINTER_ANGLE.TO_OUTSIDE) angle = -angle;
										if (ang != ChartSeriesElement.POINTER_ANGLE.DOWNWARDS &&
												ang != ChartSeriesElement.POINTER_ANGLE.UPWARDS &&
												ang != ChartSeriesElement.POINTER_ANGLE.LEFTWARDS &&
												ang != ChartSeriesElement.POINTER_ANGLE.RIGHTWARDS &&
												ang != ChartSeriesElement.POINTER_ANGLE.TO_OUTSIDE &&
												ang != ChartSeriesElement.POINTER_ANGLE.TO_CENTER) angle = 0; //-ang;
	
										if (pointerMsg.startsWith("@UP")) {
											angle = -Math.PI * 0.5;
											pointerMsg = pointerMsg.substring(3);
										}
										if (pointerMsg.startsWith("@DOWN")) {
											angle = Math.PI * 0.5;
											pointerMsg = pointerMsg.substring(5);
										}
										if (pointerMsg.startsWith("@LEFT")) {
											angle = Math.PI;
											pointerMsg = pointerMsg.substring(5);
										}
										if (pointerMsg.startsWith("@RIGHT")) {
											angle = 0;
											pointerMsg = pointerMsg.substring(6);
										}
										if (pointerMsg.startsWith("@CENTER")) {
											pointerMsg = pointerMsg.substring(8);
										}

										String text = pointerMsg;
										if (angle == Math.PI) text = "@CENTER"+text;
										if (angle == 0) text = "@LEFTPLUS" + text;
										
										double label_pos = 15.0 * chart_elem.series[i].pointersLabelOffsetFactor;
										XYPointerAnnotation pointer = new XYPointerAnnotation(text, pointerX, pointerY,
												angle);
										pointer.setBaseRadius(20.0);
										pointer.setTipRadius(10.0);
										pointer.setPaint(chart_elem.series[i].color);
										pointer.setArrowPaint(chart_elem.series[i].color);
										pointer.setFont(plot.getDomainAxis().getLabelFont().deriveFont(10f));
										pointer.setTextAnchor(TextAnchor.CENTER);
										pointer.setLabelOffset(label_pos);
										if (!chart_elem.series[i].showArrowInPointers)
										{
											pointer.setArrowLength(0);
											pointer.setTipRadius(0);
											pointer.setBaseRadius(0);	
										}
										plot.addAnnotation(pointer);
								}
							}
						}
					}
	
					if (xyDataset != null && (chart_elem.series[i].regressionType == ChartSeriesElement.REGRESSION.LINEAR || 
							chart_elem.series[i].regressionType == ChartSeriesElement.REGRESSION.POLYNOMIAL ||
							chart_elem.series[i].regressionType == ChartSeriesElement.REGRESSION.GENERIC_FIT ||
							chart_elem.series[i].regressionType == ChartSeriesElement.REGRESSION.REGRESSION_CUSTOM) &&
							chart_elem.series[i].regressionType.getShowRegression() && chart_elem.series[i].enable != false)
					{
						double dx_val[] = chart_elem.series[i].dxValues;
						double dy_val[] = chart_elem.series[i].dyValues;

						if (dx_val == null) {
							dx_val = new double[chart_elem.series[i].xValues.length];
							for (int k=0; k<dx_val.length;k++)
							{
								dx_val[k] = 0.0;
							}
						}
						if (dy_val == null) {
							dy_val = new double[chart_elem.series[i].xValues.length];
							for (int k=0; k<dy_val.length;k++)
							{
								dy_val[k] = 0.0;
							}
						}

						// Fit in LOG scale if necessary
						double x2[] = new double[x_val.length];
						double y2[] = new double[y_val.length];
						double dx2[] = new double[dx_val.length];
						double dy2[] = new double[dy_val.length];
						for (int j = 0; j < x_val.length; j++)
						{
							x2[j] = x_val[j];
							y2[j] = y_val[j];
							dx2[j] = dx_val[j];
							dy2[j] = dy_val[j];
							if (chart_elem.xAxisInLogScale && dx_val != null)
								dx2[j] = dx_val[j] * Math.log10(Math.E) / x_val[j];
							if (chart_elem.yAxisInLogScale && dy_val != null)
								dy2[j] = Math.abs(dy_val[j] * Math.log10(Math.E) / y_val[j]);
							if (chart_elem.xAxisInLogScale)
								x2[j] = Math.log10(x_val[j]);
							if (chart_elem.yAxisInLogScale)
								y2[j] = Math.log10(y_val[j]);
						}

						LinearFit myfit = null; //chart_elem.series[i].regressionType.getLinearFit();
						Polynomial pol = null; //chart_elem.series[i].regressionType.getPolynomialFit();
						String[] gff = null; //chart_elem.series[i].regressionType.getGenericFitFunctions();
						GenericFit gf = null;
						String function = null;
						if (gff != null && gff.length >= 3) gf = new GenericFit(x2, y2, gff[0], gff[1], gff[2]);
						if (chart_elem.series[i].regressionType == ChartSeriesElement.REGRESSION.LINEAR) {
							if (myfit == null)
							{
								myfit = new LinearFit(x2, y2, dx2, dy2);
								myfit.linearFit();
								chart_elem.series[i].regressionType.setEquationFromLinearFit(myfit);
							}
						} else {
							if (chart_elem.series[i].regressionType == ChartSeriesElement.REGRESSION.POLYNOMIAL) {
								if (pol == null) {
									Regression reg = new Regression(x2, y2);
									reg.polynomial(chart_elem.series[i].regressionType.getPolynomialDegree());
									chart_elem.series[i].regressionType.setEquationValues(reg.getBestEstimates(), reg.getBestEstimatesErrors());
									pol = new Polynomial(reg.getBestEstimates());
								}
							} else {
								if (chart_elem.series[i].regressionType == ChartSeriesElement.REGRESSION.REGRESSION_CUSTOM) {
									function = chart_elem.series[i].regressionType.getCustomRegressionFitFunction();
									if (!chart_elem.series[i].regressionType.regressionDone()) {
										Regression reg = new Regression(x2, y2);
										reg.customFunction(function, chart_elem.series[i].regressionType.getCustomRegressionFitInitialEstimates());
										chart_elem.series[i].regressionType.setEquationValues(reg.getBestEstimates(), reg.getBestEstimatesErrors());
										if (chart_elem.series[i].regressionType.getEquation() == null || chart_elem.series[i].regressionType.getEquation().equals(""))
											chart_elem.series[i].regressionType.setEquation(function);
									}
								} else {
									gf.fit();
									if (chart_elem.series[i].regressionType.getEquation() != null) {
										if (chart_elem.series[i].regressionType.getEquation().equals("")) chart_elem.series[i].regressionType.setEquation(gf.getFunction());
									} else {
										chart_elem.series[i].regressionType.setEquation(gf.getFunction());
									}
								}
							}
						}

						double xmax = chart_elem.getxMax();
						double xmin = chart_elem.getxMin();
						double ymax = chart_elem.getyMax();
						double ymin = chart_elem.getyMin();
						if (chart_elem.xAxisInLogScale || chart_elem.yAxisInLogScale) {
							if (ymin < chart_elem.series[i].yMinimumValue)
								ymin = chart_elem.series[i].yMinimumValue;
							if (xmin < chart_elem.series[i].xMinimumValue)
								xmin = chart_elem.series[i].xMinimumValue;
						}

						XYIntervalSeries series = new XYIntervalSeries(chart_elem.series[i].regressionType.getEquation());
						int np = 2*chart_elem.series[i].xValues.length;
						double xx[] = DataSet.getSetOfValues(xmin, xmax, np, chart_elem.xAxisInLogScale);
						for (int jj=0; jj<np; jj++)
						{
							double p[] = null;
							if (chart_elem.series[i].regressionType == ChartSeriesElement.REGRESSION.LINEAR) {
								p = CreateChart.getPoint(chart_elem, myfit, i, xx[jj], ymax, ymin);
							} else {
								if (chart_elem.series[i].regressionType == ChartSeriesElement.REGRESSION.POLYNOMIAL) {
									p = CreateChart.getPoint(chart_elem, pol, i, xx[jj], ymax, ymin);
								} else {
									if (chart_elem.series[i].regressionType == ChartSeriesElement.REGRESSION.REGRESSION_CUSTOM) {
										p = CreateChart.getPoint(chart_elem, function, chart_elem.series[i].regressionType.getEquationValues(), i, xx[jj], ymax, ymin);										
									} else {
										p = CreateChart.getPoint(chart_elem, gf, i, xx[jj], ymax, ymin);
									}
								}
							}
							series.add(p[0], p[0], p[0], p[1], p[1], p[1]);
						}

						xyDataset.addSeries(series);
						series_number++;
						renderer.setSeriesShapesVisible(series_number - 1, false);
						renderer.setSeriesLinesVisible(series_number - 1, true);
						renderer.setSeriesVisibleInLegend(series_number - 1, new Boolean(chart_elem.series[i].regressionType.getShowEquation()));
						renderer.setSeriesPaint(series_number - 1, chart_elem.series[i].color);
						if (chart_elem.series[i].regressionType.getColor() != null) renderer.setSeriesPaint(series_number - 1, chart_elem.series[i].regressionType.getColor());
						if (chart_elem.series[i].stroke != null) renderer.setSeriesStroke(series_number - 1, AWTGraphics.getStroke(chart_elem.series[i].stroke));

						renderer2.setSeriesShapesVisible(series_number - 1, false);
						renderer2.setSeriesLinesVisible(series_number - 1, true);
						renderer2.setSeriesVisibleInLegend(series_number - 1, new Boolean(chart_elem.series[i].regressionType.getShowEquation()));
						renderer2.setSeriesPaint(series_number - 1, chart_elem.series[i].color);
						if (chart_elem.series[i].regressionType.getColor() != null) renderer2.setSeriesPaint(series_number - 1, chart_elem.series[i].regressionType.getColor());
						if (chart_elem.series[i].stroke != null) renderer2.setSeriesStroke(series_number - 1, AWTGraphics.getStroke(chart_elem.series[i].stroke));
						
						if (renderer3 != null) {
							renderer3.setSeriesVisibleInLegend(series_number - 1, new Boolean(chart_elem.series[i].regressionType.getShowEquation()));
							renderer3.setSeriesPaint(series_number - 1, chart_elem.series[i].color);
							if (chart_elem.series[i].regressionType.getColor() != null) renderer3.setSeriesPaint(series_number - 1, chart_elem.series[i].regressionType.getColor());
							if (chart_elem.series[i].stroke != null) renderer3.setSeriesStroke(series_number - 1, AWTGraphics.getStroke(chart_elem.series[i].stroke));
							renderer4.setSeriesVisibleInLegend(series_number - 1, new Boolean(chart_elem.series[i].regressionType.getShowEquation()));
							renderer4.setSeriesPaint(series_number - 1, chart_elem.series[i].color);
							if (chart_elem.series[i].regressionType.getColor() != null) renderer4.setSeriesPaint(series_number - 1, chart_elem.series[i].regressionType.getColor());
							if (chart_elem.series[i].stroke != null) renderer4.setSeriesStroke(series_number - 1, AWTGraphics.getStroke(chart_elem.series[i].stroke));
	
							renderer5.setSeriesShapesVisible(series_number - 1, false);
							renderer5.setSeriesLinesVisible(series_number - 1, true);
							renderer5.setSeriesVisibleInLegend(series_number - 1, new Boolean(chart_elem.series[i].regressionType.getShowEquation()));
							renderer5.setSeriesPaint(series_number - 1, chart_elem.series[i].color);
							if (chart_elem.series[i].regressionType.getColor() != null) renderer5.setSeriesPaint(series_number - 1, chart_elem.series[i].regressionType.getColor());
							if (chart_elem.series[i].stroke != null) renderer5.setSeriesStroke(series_number - 1, AWTGraphics.getStroke(chart_elem.series[i].stroke));
						}
					}
	
					if (xyDataset != null && (chart_elem.series[i].regressionType == ChartSeriesElement.REGRESSION.SPLINE_INTERPOLATION || chart_elem.series[i].regressionType == ChartSeriesElement.REGRESSION.LINEAR_INTERPOLATION) && 
							chart_elem.series[i].xValues.length > 2 && chart_elem.series[i].enable != false)
					{
						// Fit in LOG scale if necessary
						for (int j = 0; j < x_val.length; j++)
						{
							if (chart_elem.xAxisInLogScale)
								x_val[j] = Math.log10(x_val[j]);
							if (chart_elem.yAxisInLogScale)
								y_val[j] = Math.log10(y_val[j]);
						}
	
						double xmin = DataSet.getMinimumValue(x_val);
						double xmax = DataSet.getMaximumValue(x_val);
	
						double ymax = y_up;
						double ymin = y_down;
						if (chart_elem.xAxisInLogScale || chart_elem.yAxisInLogScale) {
							if (ymin < chart_elem.series[i].yMinimumValue)
								ymin = chart_elem.series[i].yMinimumValue;
							if (xmin < chart_elem.series[i].xMinimumValue)
								xmin = chart_elem.series[i].xMinimumValue;
						}
	
						chart_elem.series[i].regressionType.setEquationValues(null, null);
						XYIntervalSeries series = new XYIntervalSeries(chart_elem.series[i].regressionType.getEquation());
						int n = chart_elem.series[i].xValues.length;
						if (n < 100) n = 100;
						double step = Math.abs(xmax - xmin) / (n-1);
						ArrayList<double[]> v = DataSet.sortInCrescent(x_val, y_val, true);
						x_val = (double[]) v.get(0);
						y_val = (double[]) v.get(1);
						for (double x = xmin; x <= xmax; x = x + step)
						{
							double px = x, y = 0.0;
	
							Interpolation interp = new Interpolation(x_val, y_val, false);
							if (chart_elem.series[i].regressionType == ChartSeriesElement.REGRESSION.SPLINE_INTERPOLATION)
							{
								y = interp.splineInterpolation(px);
							} else
							{
								y = interp.linearInterpolation(px);
							}
							if (chart_elem.yAxisInLogScale)
								y = Math.pow(10.0, y);
							if (chart_elem.xAxisInLogScale)
								px = Math.pow(10.0, px);
							if (y > ymin && y < ymax)
								series.add(px, px, px, y, y, y);
						}
	
						xyDataset.addSeries(series);
						series_number++;
						renderer.setSeriesShape(series_number - 1, ChartSeriesElement.SHAPE_EMPTY);
						renderer.setSeriesShapesVisible(series_number - 1, false);
						renderer.setSeriesLinesVisible(series_number - 1, true);
						renderer.setSeriesVisibleInLegend(series_number - 1, new Boolean(chart_elem.series[i].regressionType.getShowEquation()));
						renderer.setSeriesPaint(series_number - 1, chart_elem.series[i].color);
						if (chart_elem.series[i].regressionType.getColor() != null) renderer.setSeriesPaint(series_number - 1, chart_elem.series[i].regressionType.getColor());
						if (chart_elem.series[i].stroke != null) renderer.setSeriesStroke(series_number - 1, AWTGraphics.getStroke(chart_elem.series[i].stroke));
	
						renderer2.setSeriesShape(series_number - 1, ChartSeriesElement.SHAPE_EMPTY);
						renderer2.setSeriesShapesVisible(series_number - 1, false);
						renderer2.setSeriesLinesVisible(series_number - 1, true);
						renderer2.setSeriesVisibleInLegend(series_number - 1, new Boolean(chart_elem.series[i].regressionType.getShowEquation()));
						renderer2.setSeriesPaint(series_number - 1, chart_elem.series[i].color);
						if (chart_elem.series[i].regressionType.getColor() != null) renderer2.setSeriesPaint(series_number - 1, chart_elem.series[i].regressionType.getColor());
						if (chart_elem.series[i].stroke != null) renderer2.setSeriesStroke(series_number - 1, AWTGraphics.getStroke(chart_elem.series[i].stroke));
						
						if (renderer3 != null) {
							renderer3.setSeriesShape(series_number - 1, ChartSeriesElement.SHAPE_EMPTY);
							renderer3.setSeriesVisibleInLegend(series_number - 1, new Boolean(chart_elem.series[i].regressionType.getShowEquation()));
							renderer3.setSeriesPaint(series_number - 1, chart_elem.series[i].color);
							if (chart_elem.series[i].regressionType.getColor() != null) renderer3.setSeriesPaint(series_number - 1, chart_elem.series[i].regressionType.getColor());
							if (chart_elem.series[i].stroke != null) renderer3.setSeriesStroke(series_number - 1, AWTGraphics.getStroke(chart_elem.series[i].stroke));
							
							renderer4.setSeriesShape(series_number - 1, ChartSeriesElement.SHAPE_EMPTY);
							renderer4.setSeriesVisibleInLegend(series_number - 1, new Boolean(chart_elem.series[i].regressionType.getShowEquation()));
							renderer4.setSeriesPaint(series_number - 1, chart_elem.series[i].color);
							if (chart_elem.series[i].regressionType.getColor() != null) renderer4.setSeriesPaint(series_number - 1, chart_elem.series[i].regressionType.getColor());
							if (chart_elem.series[i].stroke != null) renderer4.setSeriesStroke(series_number - 1, AWTGraphics.getStroke(chart_elem.series[i].stroke));
		
							renderer5.setSeriesShape(series_number - 1, ChartSeriesElement.SHAPE_EMPTY);
							renderer5.setSeriesShapesVisible(series_number - 1, false);
							renderer5.setSeriesLinesVisible(series_number - 1, true);
							renderer5.setSeriesVisibleInLegend(series_number - 1, new Boolean(chart_elem.series[i].regressionType.getShowEquation()));
							renderer5.setSeriesPaint(series_number - 1, chart_elem.series[i].color);
							if (chart_elem.series[i].regressionType.getColor() != null) renderer5.setSeriesPaint(series_number - 1, chart_elem.series[i].regressionType.getColor());
							if (chart_elem.series[i].stroke != null) renderer5.setSeriesStroke(series_number - 1, AWTGraphics.getStroke(chart_elem.series[i].stroke));
						}
					}
				}
			}

			renderer.setDrawSeriesLineAsPath(true);
			renderer2.setDrawSeriesLineAsPath(true);
			if (renderer5 != null) renderer5.setDrawSeriesLineAsPath(true);
			if (chart_elem.subType == ChartElement.SUBTYPE.XY_STEP ||
					chart_elem.subType == ChartElement.SUBTYPE.XY_STEP_AREA ||
					chart_elem.subType == ChartElement.SUBTYPE.XY_AREA) {
				if (chart_elem.subType == ChartElement.SUBTYPE.XY_STEP) plot.setRenderer(renderer5);				
				if (chart_elem.subType == ChartElement.SUBTYPE.XY_STEP_AREA) plot.setRenderer(renderer4);				
				if (chart_elem.subType == ChartElement.SUBTYPE.XY_AREA) plot.setRenderer(renderer3);				
			} else {
				if (chart_elem.showErrorBars) {
					plot.setRenderer(renderer);
				} else {
					plot.setRenderer(renderer2);				
				}
			}

			if (chart_elem.showBackgroundImage)
			{
				chart_elem.backgroundGradient = new Color(255, 255, 255, 0);
				jf.getLegend().setBackgroundPaint(chart_elem.backgroundGradient);
				if (chart_elem.showBackgroundImageOnlyInDataArea)
				{
					plot.setBackgroundImage(chart_elem.backgroundImage);
					plot.setBackgroundImageAlpha(1f);
				} else
				{
					jf.setBackgroundImage(chart_elem.backgroundImage);
					jf.setBackgroundImageAlpha(1f);
				}
			}
			jf.setBackgroundPaint(chart_elem.backgroundGradient);
			plot.setBackgroundPaint(chart_elem.backgroundGradient);

			for (int nser = chart_elem.series.length-1; nser >= 0; nser--)
			{
				if (chart_elem.series[nser].enable == false) {
					if (xyDataset != null) xyDataset.removeSeries(nser);
					if (timeData != null) timeData.removeSeries(nser);
				}
			}
			return jf;

		case CATEGORY_CHART:
			boolean flag_problem_logyaxis2 = false;
			DefaultCategoryDataset categoryDataset = new DefaultCategoryDataset();
			int ndatasets = 1;
			int serieID[] = new int[ndatasets];
			boolean show_legend = true;
/*			boolean isBar = false;
			if (chart_elem.subType == ChartElement.SUBTYPE.CATEGORY_BAR ||
					chart_elem.subType == ChartElement.SUBTYPE.CATEGORY_BAR_3D ||
					chart_elem.subType == ChartElement.SUBTYPE.CATEGORY_STACKED_BAR ||
					chart_elem.subType == ChartElement.SUBTYPE.CATEGORY_STACKED_BAR_3D) 
				isBar = true;
//			if (!isBar) {
*/				for (int i = 0; i < chart_elem.xForCategoryCharts.length; i++)
				{
					categoryDataset.addValue(null, "X_VALUES_FOR_CATEGORY_CHARTS", chart_elem.xForCategoryCharts[i]);
					//System.out.println("category: "+chart_elem.xForCategoryCharts[i]);
				}
//			}
			for (int i=0; i<chart_elem.series.length; i++)
			{
				if (chart_elem.series[i].pointers != null && chart_elem.series[i].enable) {
					for (int j = 0; j < chart_elem.series[i].pointers.length; j++)
					{
						String p = FileIO.getField(1, chart_elem.series[i].pointers[j], " ", true);
						if (!p.startsWith("(")) {
							String pp = FileIO.getRestAfterField(1, chart_elem.series[i].pointers[j], " ", true);
							String px = chart_elem.series[i].xValues[Integer.parseInt(p)-1];
							String py = chart_elem.series[i].yValues[Integer.parseInt(p)-1];
							chart_elem.series[i].pointers[j] = "("+px+","+py+") " + pp;
						}
					}
				}
				ArrayList<String[]> v = DataSet.sort(chart_elem.series[i].xValues, chart_elem.series[i].yValues, null, null, chart_elem.xForCategoryCharts);
				chart_elem.series[i].xValues = v.get(0);
				chart_elem.series[i].yValues = v.get(1);
			}
			ArrayList<int[]> id = new ArrayList<int[]>();
			id.add(new int[] {0, -1});
			int ns = 0;
			for (int i=0; i<chart_elem.series.length; i++)
			{
				String xs[] = DataSet.getStringValuesExcludingLimits(chart_elem.series[i].xValues);
				String legend0 = chart_elem.series[i].legend;
				int nr = 0, nrMax = 0;
				for (int k=0; k<xs.length; k++)
				{
					String legend = legend0;
					if (k > 0) {
						if (xs[k].equals(xs[k-1])) {
							nr ++;
							for (int j=0; j<nr; j++)
							{
								legend += "*";
							}
						} else {
							nr = 0;							
						}
						if (nr > nrMax) nrMax = nr;
					}
					categoryDataset.addValue(DataSet.getDoubleValueWithoutLimit(chart_elem.series[i].yValues[k]), legend, xs[k]);
				}
				for (int j=0; j<nrMax+1; j++)
				{
					ns ++;
					id.add(new int[] {ns, i});
				}
			}
			serieID = new int[id.size()];
			for (int i=0; i<serieID.length; i++)
			{
				int s[] = id.get(i);
				serieID[i] = s[1];
			}

			PlotOrientation plo = PlotOrientation.VERTICAL;
			if (chart_elem.changeOrientationToHorizontal)
				plo = PlotOrientation.HORIZONTAL;

			JFreeChart jfc = getCategoryChart(chart_elem, categoryDataset, plo, show_legend);

			if (increaseFontSize != 0) {
				Font f = jfc.getLegend().getItemFont();
				f = f.deriveFont(f.getStyle(), f.getSize()+increaseFontSize);
				jfc.getLegend().setItemFont(f);
				f = jfc.getTitle().getFont();
				f = f.deriveFont(f.getStyle(), f.getSize()+increaseFontSize);
				jfc.getTitle().setFont(f);
			}

			CategoryPlot bar_plot = jfc.getCategoryPlot();

			if (chart_elem.subType == ChartElement.SUBTYPE.CATEGORY_AREA)
			{
				AreaRenderer bar_render = (AreaRenderer) bar_plot.getRenderer();
				bar_render.setSeriesVisibleInLegend(0, new Boolean(false));
				bar_render.setSeriesVisible(0, new Boolean(false));
				for (int i = 1; i < serieID.length; i++)
				{
					bar_render.setSeriesPaint(i, chart_elem.series[serieID[i]].color);
					bar_render.setSeriesShape(i, chart_elem.series[serieID[i]].shape);
					bar_render.setSeriesStroke(i, AWTGraphics.getStroke(chart_elem.series[serieID[i]].stroke));
					bar_render.setSeriesVisibleInLegend(i, new Boolean(false));
					boolean legend = false;
					if (i > 1) {
						if (serieID[i] != serieID[i-1]) legend = true;
					} else {
						legend = true;
					}
					if (legend) bar_render.setSeriesVisibleInLegend(i, new Boolean(chart_elem.series[serieID[i]].showLegend));
				}
			} else
			{
				if (chart_elem.subType == ChartElement.SUBTYPE.CATEGORY_STACKED_AREA)
				{
					StackedAreaRenderer bar_render = (StackedAreaRenderer) bar_plot.getRenderer();
					bar_render.setSeriesVisibleInLegend(0, new Boolean(false));
					bar_render.setSeriesVisible(0, new Boolean(false));
					for (int i = 1; i < serieID.length; i++)
					{
						bar_render.setSeriesPaint(i, chart_elem.series[serieID[i]].color);
						bar_render.setSeriesShape(i, chart_elem.series[serieID[i]].shape);
						bar_render.setSeriesStroke(i, AWTGraphics.getStroke(chart_elem.series[serieID[i]].stroke));
						bar_render.setSeriesVisibleInLegend(i, new Boolean(false));
						boolean legend = false;
						if (i > 1) {
							if (serieID[i] != serieID[i-1]) legend = true;
						} else {
							legend = true;
						}
						if (legend) bar_render.setSeriesVisibleInLegend(i, new Boolean(chart_elem.series[serieID[i]].showLegend));
					}
				} else
				{
					if (chart_elem.subType == ChartElement.SUBTYPE.CATEGORY_LINE)
					{
						LineAndShapeRenderer bar_render = (LineAndShapeRenderer) bar_plot.getRenderer();
						bar_render.setSeriesVisibleInLegend(0, new Boolean(false));
						bar_render.setSeriesLinesVisible(0, false);
						bar_render.setSeriesShapesVisible(0, false);
						bar_render.setSeriesVisible(0, new Boolean(false));
						for (int i = 1; i<serieID.length; i++)
						{
							bar_render.setSeriesPaint(i, chart_elem.series[serieID[i]].color);
							bar_render.setSeriesShape(i, chart_elem.series[serieID[i]].shape);
							bar_render.setSeriesStroke(i, AWTGraphics.getStroke(chart_elem.series[serieID[i]].stroke));
							bar_render.setSeriesVisibleInLegend(i, new Boolean(false));
							bar_render.setSeriesShapesVisible(i, chart_elem.series[serieID[i]].showShapes);
							bar_render.setSeriesLinesVisible(i, chart_elem.series[serieID[i]].showLines);
							boolean legend = false;
							if (i > 1) {
								if (serieID[i] != serieID[i-1]) legend = true;
							} else {
								legend = true;
							}
							if (legend) bar_render.setSeriesVisibleInLegend(i, new Boolean(chart_elem.series[serieID[i]].showLegend));
						}
					} else
					{
						if (chart_elem.subType == ChartElement.SUBTYPE.CATEGORY_LINE_3D)
						{
							LineRenderer3D bar_render = (LineRenderer3D) bar_plot.getRenderer();
							bar_render.setSeriesVisibleInLegend(0, new Boolean(false));
							bar_render.setSeriesLinesVisible(0, false);
							bar_render.setSeriesShapesVisible(0, false);
							bar_render.setSeriesVisible(0, new Boolean(false));
							for (int i = 1; i < serieID.length; i++)
							{
								bar_render.setSeriesPaint(i, chart_elem.series[serieID[i]].color);
								bar_render.setSeriesShape(i, chart_elem.series[serieID[i]].shape);
								bar_render.setSeriesStroke(i, AWTGraphics.getStroke(chart_elem.series[serieID[i]].stroke));
								bar_render.setSeriesVisibleInLegend(i, new Boolean(false));
								bar_render.setSeriesShapesVisible(i, chart_elem.series[serieID[i]].showShapes);
								bar_render.setSeriesLinesVisible(i, chart_elem.series[serieID[i]].showLines);
								boolean legend = false;
								if (i > 1) {
									if (serieID[i] != serieID[i-1]) legend = true;
								} else {
									legend = true;
								}
								if (legend) bar_render.setSeriesVisibleInLegend(i, new Boolean(chart_elem.series[serieID[i]].showLegend));
							}
						} else
						{
							BarRenderer bar_render = (BarRenderer) bar_plot.getRenderer();
							bar_render.setSeriesVisibleInLegend(0, new Boolean(false));
							bar_render.setSeriesVisible(0, new Boolean(false));
							for (int i = 1; i < serieID.length; i++)
							{
								bar_render.setSeriesPaint(i, chart_elem.series[serieID[i]].color);
								bar_render.setSeriesShape(i, chart_elem.series[serieID[i]].shape);
								bar_render.setSeriesStroke(i, AWTGraphics.getStroke(chart_elem.series[serieID[i]].stroke));
								bar_render.setSeriesVisibleInLegend(i, new Boolean(false));
								boolean legend = false;
								if (i > 1) {
									if (serieID[i] != serieID[i-1]) legend = true;
								} else {
									legend = true;
								}
								if (legend) bar_render.setSeriesVisibleInLegend(i, new Boolean(chart_elem.series[serieID[i]].showLegend));
							}
						}
					}
				}
			}
			
			// Other chart properties not established by JPARSEC
			// CategoryAxis bar_axis = bar_plot.getDomainAxis();
			// bar_render.setDrawBarOutline(false);
			// bar_render.setItemMargin(0.5);
			// bar_axis.setLowerMargin(0.1);
			// bar_axis.setUpperMargin(0.1);
			// bar_axis.setCategoryMargin(0.2);

			LogarithmicAxis yAxis = new LogarithmicAxis(chart_elem.yLabel);
			y_axis = bar_plot.getRangeAxis();
			CategoryAxis x_caxis = bar_plot.getDomainAxis();
			if (chart_elem.yAxisInverted) y_axis.setInverted(true);
			if (increaseFontSize != 0) {
				Font f = x_caxis.getLabelFont();
				f = f.deriveFont(f.getStyle(), f.getSize()+increaseFontSize);
				x_caxis.setLabelFont(f);
				f = x_caxis.getTickLabelFont();
				f = f.deriveFont(f.getStyle(), f.getSize()+increaseFontSize);
				x_caxis.setTickLabelFont(f);
			}
			if (increaseFontSize != 0) {
				Font f = y_axis.getLabelFont();
				f = f.deriveFont(f.getStyle(), f.getSize()+increaseFontSize);
				y_axis.setLabelFont(f);
				f = y_axis.getTickLabelFont();
				f = f.deriveFont(f.getStyle(), f.getSize()+increaseFontSize);
				y_axis.setTickLabelFont(f);
			}

			y_down = y_axis.getLowerBound();
			y_up = y_axis.getUpperBound();
			if (flag_problem_logyaxis2)
				yAxis.setAllowNegativesFlag(true);
			if (chart_elem.yTickLabels == ChartElement.TICK_LABELS.EXPONENTIAL_VALUES)
				yAxis.setExpTickLabelsFlag(true);
			if (chart_elem.yTickLabels == ChartElement.TICK_LABELS.LOGARITHM_VALUES)
				yAxis.setLog10TickLabelsFlag(true);
			if (chart_elem.yTickLabels == ChartElement.TICK_LABELS.REGULAR_VALUES)
			{
				yAxis.setExpTickLabelsFlag(false);
				yAxis.setLog10TickLabelsFlag(false);
			}

			if (y_down <= 0 && chart_elem.yAxisInLogScale)
			{
				y_down = chart_elem.series[0].yMinimumValue;
				yAxis.setRange(y_down, y_up);
			}

			if (chart_elem.yAxisInLogScale)
			{
				if (increaseFontSize != 0) {
					Font f = yAxis.getLabelFont();
					f = f.deriveFont(f.getStyle(), f.getSize()+increaseFontSize);
					yAxis.setLabelFont(f);
					f = yAxis.getTickLabelFont();
					f = f.deriveFont(f.getStyle(), f.getSize()+increaseFontSize);
					yAxis.setTickLabelFont(f);
				}
				double orders =  Math.log10(y_up/y_down);
				double fac = orders / 5.0;
				yAxis.setRange(y_down - y_down*fac, y_up + y_up*fac);
				bar_plot.setRangeAxis(yAxis);
			}

			for (int i = chart_elem.series.length - 1; i >= 0; i--)
			{
				if (chart_elem.series[i].enable) {
					String x_val[] = (String[]) DataSet.getStringValuesAndLimits(chart_elem.series[i].xValues)
							.get(0);
					double y_val[] = (double[]) DataSet.getDoubleValuesIncludingLimits(chart_elem.series[i].yValues)
							.get(0);
					int x_limit[] = (int[]) DataSet.getStringValuesAndLimits(chart_elem.series[i].xValues)
							.get(1);
					int y_limit[] = (int[]) DataSet.getDoubleValuesIncludingLimits(chart_elem.series[i].yValues)
							.get(1);
					for (int ii = 0; ii < y_val.length; ii++)
					{
						double angle = 0.0;
						if (y_limit[ii] == 1)
							angle = -Math.PI * 0.5;
						if (y_limit[ii] == -1)
							angle = Math.PI * 0.5;
						if (y_limit[ii] != 0)
						{
							CategoryPointerAnnotation pointer = new CategoryPointerAnnotation("", x_val[ii], y_val[ii],
									angle);
							pointer.setBaseRadius(0.0);
							pointer.setTipRadius(-chart_elem.series[i].sizeOfArrowInLimits);
							pointer.setArrowPaint(chart_elem.series[i].color);
							pointer.setPaint(chart_elem.series[i].color);
							bar_plot.addAnnotation(pointer);
						}
	
						if (x_limit[ii] == 1)
							angle = 0;
						if (x_limit[ii] == -1)
							angle = Math.PI;
						if (x_limit[ii] != 0)
						{
							CategoryPointerAnnotation pointer = new CategoryPointerAnnotation("", x_val[ii], y_val[ii],
									angle);
							pointer.setBaseRadius(0.0);
							pointer.setTipRadius(-chart_elem.series[i].sizeOfArrowInLimits);
							pointer.setArrowPaint(chart_elem.series[i].color);
							pointer.setPaint(chart_elem.series[i].color);
							bar_plot.addAnnotation(pointer);
						}
	
						int npo = 0;
						try { npo = chart_elem.series[i].pointers.length; } catch (Exception exc) {}
						if (npo > 0 && ii == 0)
						{
							for (int iii = 0; iii < chart_elem.series[i].pointers.length; iii++)
							{
								if (chart_elem.series[i].pointers[iii] != null)
								{
									String pointerMsg = chart_elem.series[i].pointers[iii];
									String pointerX = "";
									double pointerY = 0.0;
									if (pointerMsg.startsWith("(")) {
										int pp = pointerMsg.indexOf(")");
										String ppp = pointerMsg.substring(1, pp);
										int coma = ppp.indexOf(",");
										String p1 = ppp.substring(0, coma);
										String p2 = ppp.substring(coma+1);
										String msg = pointerMsg.substring(pp+1).trim();
										pointerMsg = "";
										for (int ijk=0; ijk<chart_elem.xForCategoryCharts.length; ijk++)
										{
											if (ijk < chart_elem.series[i].yValues.length) {
												if (p1.trim().equals(chart_elem.xForCategoryCharts[ijk]) &&
														p2.trim().equals(chart_elem.series[i].yValues[ijk])) {
													pointerMsg = msg;
													pointerX = p1;
													pointerY = DataSet.getDoubleValueWithoutLimit(p2);
													break;
												}
											}
										}
										if (pointerMsg.equals("")) {
											pointerX = p1;
											pointerY = DataSet.getDoubleValueWithoutLimit(p2);
											pointerMsg = msg;
										}
									} else {
										int n = Integer.parseInt(FileIO.getField(1, pointerMsg, " ", true));
										pointerX = chart_elem.series[i].xValues[n-1];
										pointerY = DataSet.getDoubleValueWithoutLimit(chart_elem.series[i].yValues[n-1]);
										pointerMsg = FileIO.getRestAfterField(1, pointerMsg, " ", true);
									}
	
										int ppp = chart_elem.getIndexOfCategoryPoint(pointerX);
										double posx = chart_elem.imageWidth * (double) ppp / (double) chart_elem.xForCategoryCharts.length;
										Rectangle2D rect = new Rectangle2D.Double(0, 0, chart_elem.imageWidth, chart_elem.imageHeight); //this.getComponent().getScreenDataArea();
										double posy = y_axis
											.valueToJava2D(pointerY, rect, bar_plot
											.getRangeAxisEdge());
										angle = jparsec.ephem.Functions.normalizeRadians(Math.atan2(
												(rect.getCenterX() - posy),
												(rect.getCenterY() - posx)));
	
										ChartSeriesElement.POINTER_ANGLE ang = chart_elem.series[i].pointersAngle;
										if (ang == ChartSeriesElement.POINTER_ANGLE.DOWNWARDS) angle = Math.PI * 0.5;
										if (ang == ChartSeriesElement.POINTER_ANGLE.UPWARDS) angle = -Math.PI * 0.5;
										if (ang == ChartSeriesElement.POINTER_ANGLE.LEFTWARDS) angle = Math.PI;
										if (ang == ChartSeriesElement.POINTER_ANGLE.RIGHTWARDS) angle = 0.0;
										if (ang == ChartSeriesElement.POINTER_ANGLE.TO_OUTSIDE) angle = -angle;
										if (ang != ChartSeriesElement.POINTER_ANGLE.DOWNWARDS &&
												ang != ChartSeriesElement.POINTER_ANGLE.UPWARDS &&
												ang != ChartSeriesElement.POINTER_ANGLE.LEFTWARDS &&
												ang != ChartSeriesElement.POINTER_ANGLE.RIGHTWARDS &&
												ang != ChartSeriesElement.POINTER_ANGLE.TO_OUTSIDE &&
												ang != ChartSeriesElement.POINTER_ANGLE.TO_CENTER) angle = 0; //-ang;
	
										if (pointerMsg.startsWith("@UP")) {
											angle = -Math.PI * 0.5;
											pointerMsg = pointerMsg.substring(3);
										}
										if (pointerMsg.startsWith("@DOWN")) {
											angle = Math.PI * 0.5;
											pointerMsg = pointerMsg.substring(5);
										}
										if (pointerMsg.startsWith("@LEFT")) {
											angle = Math.PI;
											pointerMsg = pointerMsg.substring(5);
										}
										if (pointerMsg.startsWith("@RIGHT")) {
											angle = 0;
											pointerMsg = pointerMsg.substring(6);
										}
										if (pointerMsg.startsWith("@CENTER")) {
											pointerMsg = pointerMsg.substring(8);
										}

										String text = pointerMsg;
										if (angle == Math.PI) text = "@CENTER"+text;
										if (angle == 0) text = "@LEFTPLUS" + text;
										CategoryPointerAnnotation pointer = new CategoryPointerAnnotation(text, pointerX,
												pointerY, angle);
										double label_pos = 15.0;
										pointer
												.setLabelOffset(label_pos * chart_elem.series[i].pointersLabelOffsetFactor);
										pointer.setBaseRadius(20.0);
										pointer.setTipRadius(10.0);
										pointer.setArrowPaint(chart_elem.series[i].color);
										pointer.setPaint(chart_elem.series[i].color);
										pointer.setFont(bar_plot.getDomainAxis().getLabelFont());
										pointer.setTextAnchor(TextAnchor.CENTER);
										if (!chart_elem.series[i].showArrowInPointers)
										{
											pointer.setArrowLength(0);
											pointer.setTipRadius(0);
											pointer.setBaseRadius(0);
										}
										bar_plot.addAnnotation(pointer);
								}
							}
						}
					}
	
/*					if (chart_elem.series[i].regressionType == ChartSeriesElement.REGRESSION.LINEAR &&
							chart_elem.series[i].regressionType.getShowRegression())
					{
						double dx_val[] = chart_elem.series[i].dxValues;
						double dy_val[] = chart_elem.series[i].dyValues;

						// Fit in LOG scale if necessary
						for (int j = 0; j < y_val.length; j++)
						{
							if (chart_elem.yAxisInLogScale)
								dy_val[j] = Math.abs(dy_val[j] * Math.log10(Math.E) / y_val[j]);
							if (chart_elem.yAxisInLogScale)
								y_val[j] = Math.log10(y_val[j]);
						}
						// try {
						double fit_xval[] = new double[x_val.length];
						for (int fit = 0; fit < x_val.length; fit++)
						{
							fit_xval[fit] = fit;
						}
						LinearFit myfit = new LinearFit(fit_xval, y_val, dx_val, dy_val); // chart_elem.SERIES[i].LINEAR_FIT;
						myfit.linearFit();

						double x = 0;
						double y = Math.pow(10.0, myfit.evaluateFittingFunction(x));
						if (!chart_elem.yAxisInLogScale)
							y = myfit.evaluateFittingFunction(x);
						categoryDataset.addValue(y, "*" + chart_elem.series[i].legend, x_val[(int) x]);

						x = x_val.length - 1;
						y = Math.pow(10.0, myfit.evaluateFittingFunction(x));
						if (!chart_elem.yAxisInLogScale)
							y = myfit.evaluateFittingFunction(x);
						categoryDataset.addValue(y, "*" + chart_elem.series[i].legend, x_val[(int) x]);

						int s_number = chart_elem.series.length + i;

						jfc = getCategoryChart(chart_elem, categoryDataset, plo, show_legend);
						bar_plot = jfc.getCategoryPlot();
						CategoryItemRenderer erenderer = bar_plot.getRenderer();

						// erenderer.setSeriesShapesVisible(series_number-1,
						// false);
						// erenderer.setSeriesLinesVisible(series_number-1,
						// true);
						// erenderer.setSeriesShape(s_number-1,
						// chart_elem.SERIES[i].SHAPE);
						// erenderer.setSeriesVisibleInLegend(s_number-1,
						// false);
						// erenderer.setSeriesPaint(s_number-1,
						// chart_elem.SERIES[i].COLOR);
						// erenderer.setDrawXError(false);
						// erenderer.setDrawYError(false);
						// erenderer.setSeriesStroke(s_number-1,
						// chart_elem.SERIES[i].STROKE);

						if (chart_elem.subType == ChartElement.SUBTYPE.CATEGORY_AREA)
						{
							AreaRenderer bar_render = (AreaRenderer) bar_plot.getRenderer();
							bar_render.setSeriesPaint(s_number - 1, chart_elem.series[i].color);
							bar_render.setSeriesShape(s_number - 1, chart_elem.series[i].shape);
							bar_render.setSeriesVisibleInLegend(s_number - 1, false);
							bar_render.setSeriesVisible(s_number - 1, true);
						} else
						{
							if (chart_elem.subType == ChartElement.SUBTYPE.CATEGORY_STACKED_AREA)
							{
								StackedAreaRenderer bar_render = (StackedAreaRenderer) bar_plot.getRenderer();
								bar_render.setSeriesPaint(s_number - 1, chart_elem.series[i].color);
								bar_render.setSeriesShape(s_number - 1, chart_elem.series[i].shape);
								bar_render.setSeriesVisibleInLegend(s_number - 1, false);
								bar_render.setSeriesVisible(s_number - 1, true);
							} else
							{
								if (chart_elem.subType == ChartElement.SUBTYPE.CATEGORY_LINE)
								{
									LineAndShapeRenderer bar_render = (LineAndShapeRenderer) bar_plot.getRenderer();
									bar_render.setSeriesPaint(s_number - 1, chart_elem.series[i].color);
									bar_render.setSeriesShape(s_number - 1, chart_elem.series[i].shape);
									bar_render.setSeriesLinesVisible(s_number - 1, true);
									bar_render.setSeriesStroke(s_number - 1, chart_elem.series[i].stroke.stroke);
									bar_render.setSeriesShapesVisible(s_number - 1, chart_elem.series[i].showShapes);
									bar_render.setSeriesVisibleInLegend(s_number - 1, false);
									bar_render.setSeriesVisible(s_number - 1, true);
								} else
								{
									if (chart_elem.subType == ChartElement.SUBTYPE.CATEGORY_LINE_3D)
									{
										LineRenderer3D bar_render = (LineRenderer3D) bar_plot.getRenderer();
										bar_render.setSeriesPaint(s_number - 1, chart_elem.series[i].color);
										bar_render.setSeriesShape(s_number - 1, chart_elem.series[i].shape);
										bar_render.setSeriesLinesVisible(s_number - 1, true);
										bar_render.setSeriesStroke(s_number - 1, chart_elem.series[i].stroke.stroke);
										bar_render.setSeriesShapesVisible(s_number - 1,
												chart_elem.series[i].showShapes);
										bar_render.setSeriesVisibleInLegend(s_number - 1, false);
										bar_render.setSeriesVisible(s_number - 1, true);
									} else
									{
										BarRenderer bar_render = (BarRenderer) bar_plot.getRenderer();
										bar_render.setSeriesPaint(s_number - 1, chart_elem.series[i].color);
										bar_render.setSeriesShape(s_number - 1, chart_elem.series[i].shape);
										bar_render.setSeriesVisibleInLegend(s_number - 1, false);
										bar_render.setSeriesVisible(s_number - 1, true);
									}
								}
							}
						}
					}
*/					
					
				}
			}

			// bar_plot.setRenderer(erenderer);

			if (chart_elem.showBackgroundImage)
			{
				chart_elem.backgroundGradient = new Color(255, 255, 255, 0);
				jfc.getLegend().setBackgroundPaint(chart_elem.backgroundGradient);
				if (chart_elem.showBackgroundImageOnlyInDataArea)
				{
					bar_plot.setBackgroundImage(chart_elem.backgroundImage);
					bar_plot.setBackgroundImageAlpha(1f);
				} else
				{
					jfc.setBackgroundImage(chart_elem.backgroundImage);
					jfc.setBackgroundImageAlpha(1f);
				}
			}

			jfc.setBackgroundPaint(chart_elem.backgroundGradient);
			bar_plot.setBackgroundPaint(chart_elem.backgroundGradient);
			return jfc;
		default:
			throw new JPARSECException("invalid chart type.");
		}
		} catch (JPARSECException exc)
		{
			throw exc;
		}
	}

	private static JFreeChart getCategoryChart(ChartElement chart_elem, DefaultCategoryDataset categoryDataset,
			PlotOrientation plo, boolean show_legend)
	{
		// MISSING CHARTS:
		// createGanttChart, createMultiplePieChart, createMultiplePieChart3D
		JFreeChart jfc = null;
		switch (chart_elem.subType)
		{
		case CATEGORY_STACKED_BAR_3D:
			jfc = ChartFactory.createStackedBarChart3D(chart_elem.title, chart_elem.xLabel, chart_elem.yLabel,
					categoryDataset, plo, show_legend, 
					true, true);
			break;
		case CATEGORY_BAR_3D:
			jfc = ChartFactory.createBarChart3D(chart_elem.title, chart_elem.xLabel, chart_elem.yLabel,
					categoryDataset, plo, show_legend,
					true, true);
			break;
		case CATEGORY_STACKED_BAR:
			jfc = ChartFactory.createStackedBarChart(chart_elem.title, chart_elem.xLabel, chart_elem.yLabel,
					categoryDataset, plo, show_legend,
					true, true);
			break;
		case CATEGORY_BAR:
			jfc = ChartFactory.createBarChart(chart_elem.title, chart_elem.xLabel, chart_elem.yLabel,
					categoryDataset, plo, show_legend,
					true, true);
			break;
		case CATEGORY_WATER_FALL:
			jfc = ChartFactory.createWaterfallChart(chart_elem.title, chart_elem.xLabel, chart_elem.yLabel,
					categoryDataset, plo, show_legend,
					true, true);
			break;
		case CATEGORY_LINE_3D:
			jfc = ChartFactory.createLineChart3D(chart_elem.title, chart_elem.xLabel, chart_elem.yLabel,
					categoryDataset, plo, show_legend,
					true, true);
			break;
		case CATEGORY_LINE:
			jfc = ChartFactory.createLineChart(chart_elem.title, chart_elem.xLabel, chart_elem.yLabel,
					categoryDataset, plo, show_legend,
					true, true);
			break;
		case CATEGORY_STACKED_AREA:
			jfc = ChartFactory.createStackedAreaChart(chart_elem.title, chart_elem.xLabel, chart_elem.yLabel,
					categoryDataset, plo, show_legend,
					true, true);
			break;
		case CATEGORY_AREA:
			jfc = ChartFactory.createAreaChart(chart_elem.title, chart_elem.xLabel, chart_elem.yLabel,
					categoryDataset, plo, show_legend,
					true, true);
			break;
		}

		return jfc;
	}


	private static double[] getPoint(ChartElement chart_elem, LinearFit myfit, int i, double x, double ymax, double ymin)
	{
		double y = 0.0;
		if (chart_elem.yAxisInLogScale && chart_elem.xAxisInLogScale)
		{
			y = Math.pow(10.0, myfit.evaluateFittingFunction(Math.log10(x)));
			if (y > ymax)
			{
				y = ymax;
				x = Math.pow(10.0, myfit.evaluateAbcissa(Math.log10(y)));
			}
			if (y < ymin)
			{
				y = ymin;
				x = Math.pow(10.0, myfit.evaluateAbcissa(Math.log10(y)));
			}
			if (y < chart_elem.series[i].yMinimumValue)
			{
				y = chart_elem.series[i].yMinimumValue;
				x = Math.pow(10.0, myfit.evaluateAbcissa(Math.log10(y)));
			}				
		}
		if (chart_elem.yAxisInLogScale && !chart_elem.xAxisInLogScale)
		{
			y = Math.pow(10.0, myfit.evaluateFittingFunction(x));
			if (y > ymax)
			{
				y = ymax;
				x = myfit.evaluateAbcissa(Math.log10(y));
			}
			if (y < ymin)
			{
				y = ymin;
				x = myfit.evaluateAbcissa(Math.log10(y));
			}
			if (y < chart_elem.series[i].yMinimumValue)
			{
				y = chart_elem.series[i].yMinimumValue;
				x = myfit.evaluateAbcissa(Math.log10(y));
			}
		}
		if (chart_elem.xAxisInLogScale && !chart_elem.yAxisInLogScale)
		{
			y = myfit.evaluateFittingFunction(Math.log10(x));
			if (y > ymax)
			{
				y = ymax;
				x = Math.pow(10.0, myfit.evaluateAbcissa(y));
			}
			if (y < ymin)
			{
				y = ymin;
				x = Math.pow(10.0, myfit.evaluateAbcissa(y));
			}
			if (y < chart_elem.series[i].yMinimumValue)
			{
				y = chart_elem.series[i].yMinimumValue;
				x = Math.pow(10.0, myfit.evaluateAbcissa(y));
			}
		}
		if (!chart_elem.xAxisInLogScale && !chart_elem.yAxisInLogScale)
		{
			y = myfit.evaluateFittingFunction(x);
			if (y > ymax)
			{
				y = ymax;
				x = myfit.evaluateAbcissa(y);
			}
			if (y < ymin)
			{
				y = ymin;
				x = myfit.evaluateAbcissa(y);
			}
			if (y < chart_elem.series[i].yMinimumValue)
			{
				y = chart_elem.series[i].yMinimumValue;
				x = myfit.evaluateAbcissa(y);
			}
		}

		return new double[] { x, y };
	}

	private static double[] getPoint(ChartElement chart_elem, Polynomial pol, int i, double x, double ymax, double ymin) throws JPARSECException
	{
		double y = 0.0;
/*		if (chart_elem.yAxisInLogScale && chart_elem.xAxisInLogScale)
		{
			y = Math.pow(10.0, pol.evaluate(Math.log10(x)).real);
			if (y > ymax)
			{
				y = ymax;
				x = Math.pow(10.0, solve(pol, Math.log10(y)));
			}
			if (y < ymin)
			{
				y = ymin;
				x = Math.pow(10.0, solve(pol, Math.log10(y)));
			}
			if (y < chart_elem.series[i].yMinimumValue)
			{
				y = chart_elem.series[i].yMinimumValue;
				x = Math.pow(10.0, solve(pol, Math.log10(y)));
			}				
		}
*/		
		if (chart_elem.yAxisInLogScale && !chart_elem.xAxisInLogScale)
		{
			y = Math.pow(10.0, pol.evaluate(x).real);
/*			if (y > ymax)
			{
				y = ymax;
				x = solve(pol, Math.log10(y));
			}
			if (y < ymin)
			{
				y = ymin;
				x = solve(pol, Math.log10(y));
			}
			if (y < chart_elem.series[i].yMinimumValue)
			{
				y = chart_elem.series[i].yMinimumValue;
				x = solve(pol, Math.log10(y));
			}
*/		}
		if (chart_elem.xAxisInLogScale && !chart_elem.yAxisInLogScale)
		{
			y = pol.evaluate(Math.log10(x)).real;
/*			if (y > ymax)
			{
				y = ymax;
				x = Math.pow(10.0, solve(pol, y));
			}
			if (y < ymin)
			{
				y = ymin;
				x = Math.pow(10.0, solve(pol, y));
			}
			if (y < chart_elem.series[i].yMinimumValue)
			{
				y = chart_elem.series[i].yMinimumValue;
				x = Math.pow(10.0, solve(pol, y));
			}
*/		}
		if (!chart_elem.xAxisInLogScale && !chart_elem.yAxisInLogScale)
		{
			y = pol.evaluate(x).real;
/*			if (y > ymax)
			{
				y = ymax;
				x = solve(pol, y);
			}
			if (y < ymin)
			{
				y = ymin;
				x = solve(pol, y);
			}
			if (y < chart_elem.series[i].yMinimumValue)
			{
				y = chart_elem.series[i].yMinimumValue;
				x = solve(pol, y);
			}
*/		}

		return new double[] { x, y };
	}
	
	private static double[] getPoint(ChartElement chart_elem, String function, double estimates[], int i, double x, double ymax, double ymin) throws JPARSECException
	{
		double y = 0.0;
		String param[] = new String[estimates.length];
		for (int ii=0; ii<param.length; ii++) {
			param[ii] = "p"+(ii+1)+" "+estimates[ii];
		}
		Evaluation eval = new Evaluation(function, DataSet.addStringArray(param, new String[] {"x "+x}));
		Evaluation evalLog = new Evaluation(function, DataSet.addStringArray(param, new String[] {"x "+Math.log10(x)}));
/*		if (chart_elem.yAxisInLogScale && chart_elem.xAxisInLogScale)
		{
			y = Math.pow(10.0, evalLog.evaluate().real);
			if (y > ymax)
			{
				y = ymax;
				x = Math.pow(10.0, solve(pol, Math.log10(y)));
			}
			if (y < ymin)
			{
				y = ymin;
				x = Math.pow(10.0, solve(pol, Math.log10(y)));
			}
			if (y < chart_elem.series[i].yMinimumValue)
			{
				y = chart_elem.series[i].yMinimumValue;
				x = Math.pow(10.0, solve(pol, Math.log10(y)));
			}				
		}
*/		
		if (chart_elem.yAxisInLogScale && !chart_elem.xAxisInLogScale)
		{
			y = Math.pow(10.0, eval.evaluate());
/*			if (y > ymax)
			{
				y = ymax;
				x = solve(pol, Math.log10(y));
			}
			if (y < ymin)
			{
				y = ymin;
				x = solve(pol, Math.log10(y));
			}
			if (y < chart_elem.series[i].yMinimumValue)
			{
				y = chart_elem.series[i].yMinimumValue;
				x = solve(pol, Math.log10(y));
			}
*/		}
		if (chart_elem.xAxisInLogScale && !chart_elem.yAxisInLogScale)
		{
			y = evalLog.evaluate();
/*			if (y > ymax)
			{
				y = ymax;
				x = Math.pow(10.0, solve(pol, y));
			}
			if (y < ymin)
			{
				y = ymin;
				x = Math.pow(10.0, solve(pol, y));
			}
			if (y < chart_elem.series[i].yMinimumValue)
			{
				y = chart_elem.series[i].yMinimumValue;
				x = Math.pow(10.0, solve(pol, y));
			}
*/		}
		if (!chart_elem.xAxisInLogScale && !chart_elem.yAxisInLogScale)
		{
			y = eval.evaluate();
/*			if (y > ymax)
			{
				y = ymax;
				x = solve(pol, y);
			}
			if (y < ymin)
			{
				y = ymin;
				x = solve(pol, y);
			}
			if (y < chart_elem.series[i].yMinimumValue)
			{
				y = chart_elem.series[i].yMinimumValue;
				x = solve(pol, y);
			}
*/		}

		return new double[] { x, y };
	}
	
/*	private static double solve(Polynomial pol, double y) throws JPARSECException {
		Polynomial p = pol.clone();
		Complex c[] = p.getCoefficients();
		c[0].real -= y;
		p.setCoefficients(c);
		Complex z[] = p.zeros();
		return z[0].real; // Which to retrieve!?
	}
*/	
	
	private static double[] getPoint(ChartElement chart_elem, GenericFit gf, int i, double x, double ymax, double ymin) throws JPARSECException
	{
		double y = 0.0;
/*		if (chart_elem.yAxisInLogScale && chart_elem.xAxisInLogScale)
		{
			y = Math.pow(10.0, gf.evaluateFittingFunction(Math.log10(x)));
			if (y > ymax)
			{
				y = ymax;
				x = Math.pow(10.0, solve(pol, Math.log10(y)));
			}
			if (y < ymin)
			{
				y = ymin;
				x = Math.pow(10.0, solve(pol, Math.log10(y)));
			}
			if (y < chart_elem.series[i].yMinimumValue)
			{
				y = chart_elem.series[i].yMinimumValue;
				x = Math.pow(10.0, solve(pol, Math.log10(y)));
			}				
		}
*/		
		if (chart_elem.yAxisInLogScale && !chart_elem.xAxisInLogScale)
		{
			y = Math.pow(10.0, gf.evaluateFittingFunction(x));
/*			if (y > ymax)
			{
				y = ymax;
				x = solve(pol, Math.log10(y));
			}
			if (y < ymin)
			{
				y = ymin;
				x = solve(pol, Math.log10(y));
			}
			if (y < chart_elem.series[i].yMinimumValue)
			{
				y = chart_elem.series[i].yMinimumValue;
				x = solve(pol, Math.log10(y));
			}
*/		}
		if (chart_elem.xAxisInLogScale && !chart_elem.yAxisInLogScale)
		{
			y = gf.evaluateFittingFunction(Math.log10(x));
/*			if (y > ymax)
			{
				y = ymax;
				x = Math.pow(10.0, solve(pol, y));
			}
			if (y < ymin)
			{
				y = ymin;
				x = Math.pow(10.0, solve(pol, y));
			}
			if (y < chart_elem.series[i].yMinimumValue)
			{
				y = chart_elem.series[i].yMinimumValue;
				x = Math.pow(10.0, solve(pol, y));
			}
*/		}
		if (!chart_elem.xAxisInLogScale && !chart_elem.yAxisInLogScale)
		{
			y = gf.evaluateFittingFunction(x);
/*			if (y > ymax)
			{
				y = ymax;
				x = solve(pol, y);
			}
			if (y < ymin)
			{
				y = ymin;
				x = solve(pol, y);
			}
			if (y < chart_elem.series[i].yMinimumValue)
			{
				y = chart_elem.series[i].yMinimumValue;
				x = solve(pol, y);
			}
*/		}

		return new double[] { x, y };
	}

	/**
	 * Creates a simple chart from a set of values.
	 * 
	 * @param x X values.
	 * @param y Y values.
	 * @param legend Legend text. Empty string implies no legend
	 * @param title Chart title.
	 * @param xlabel X axis label.
	 * @param ylabel Y axis label.
	 * @param logscale True to create a log scale chart.
	 * @return The chart.
	 * @throws JPARSECException If an error occurs.
	 */
	public static CreateChart createSimpleChart(double x[], double y[], String title, String xlabel, String ylabel,
			String legend, boolean logscale) throws JPARSECException
	{
		SimpleChartElement elem = new SimpleChartElement(ChartElement.TYPE.XY_CHART,
				ChartElement.SUBTYPE.XY_SCATTER, x, y, title, xlabel, ylabel, legend, true, false, 800, 600);
		elem.xAxisInLogScale = logscale;
		elem.yAxisInLogScale = logscale;
		if (legend.equals(""))
			elem.showLegend = false;

		return new CreateChart(elem);
	}
	
	/**
	 * Deletes a series from the chart.
	 * @param index Index of the series.
	 * @throws JPARSECException If an error occurs.
	 */
	public void deleteSeries(int index)
	throws JPARSECException {
		this.chart_elem.deleteSeries(index);
		CreateChart newC = new CreateChart(this.chart_elem);
		this.setChart(newC.getChart());
		this.chart_elem = newC.chart_elem;
	}
	/**
	 * Deletes a series from the chart.
	 * @param legend Legend of the series to delete.
	 * @throws JPARSECException If an error occurs.
	 */
	public void deleteSeries(String legend)
	throws JPARSECException {
		this.chart_elem.deleteSeries(legend);
		CreateChart newC = new CreateChart(this.chart_elem);
		this.setChart(newC.getChart());
		this.chart_elem = newC.chart_elem;
	}
	/**
	 * Deletes all series from the chart except one.
	 * @param legend Legend of the series to maintain.
	 * @throws JPARSECException If an error occurs.
	 */
	public void deleteAllSeriesExcept(String legend)
	throws JPARSECException {
		this.chart_elem.deleteAllSeriesExcept(legend);
		CreateChart newC = new CreateChart(this.chart_elem);
		this.setChart(newC.getChart());
		this.chart_elem = newC.chart_elem;
	}
	/**
	 * Adds a series from the chart.
	 * @param series New series.
	 * @throws JPARSECException If an error occurs.
	 */
	public void addSeries(ChartSeriesElement series)
	throws JPARSECException {
		this.chart_elem.addSeries(series);
		CreateChart newC = new CreateChart(this.chart_elem);
		this.setChart(newC.getChart());
		this.chart_elem = newC.chart_elem;
	}
	/**
	 * Adds a series from the chart.
	 * @param series New series.
	 * @param index Index for the position of this series.
	 * @throws JPARSECException If an error occurs.
	 */
	public void addSeries(ChartSeriesElement series, int index)
	throws JPARSECException {
		this.chart_elem.addSeries(series, index);
		CreateChart newC = new CreateChart(this.chart_elem);
		this.setChart(newC.getChart());
		this.chart_elem = newC.chart_elem;
	}
	/**
	 * Returns a chart series with the given legend.
	 * @param legend Legend of the series to retrieve.
	 * @return The series.
	 * @throws JPARSECException If the series cannot be found.
	 */
	public ChartSeriesElement getSeries(String legend)
	throws JPARSECException {
		ChartSeriesElement ch = null;
		for (int i=0; i<this.chart_elem.series.length;i++)
		{
			if (this.chart_elem.series[i].legend.equals(legend)) {
				ch = this.chart_elem.series[i];
				break;
			}
		}
		if (ch == null) throw new JPARSECException("series "+legend+" cannot be found.");
		return ch;
	}
	/**
	 * Returns a chart series-
	 * @param index Index for the series.
	 * @return The series.
	 */
	public ChartSeriesElement getSeries(int index)
	{
		ChartSeriesElement ch = this.chart_elem.series[index];
		return ch;
	}

	/**
	 * Sets the chart type to a new type.
	 * @param type New type.
	 */
	public void setChartType(ChartElement.TYPE type)
	{
		this.chart_elem.chartType = type;
	}
	/**
	 * Sets the chart subtype to a new subtype.
	 * @param subtype New subtype.
	 */
	public void setChartSubType(ChartElement.SUBTYPE subtype)
	{
		this.chart_elem.subType = subtype;
	}
	/**
	 * Returns the chart object of this instance.
	 * @return Chart.
	 */
	public ChartElement getChartElement()
	{
		return this.chart_elem;
	}

	/**
	 * Creates a script to draw the current chart using GILDAS. Only the most
	 * simple charts (x-y scattering and category) are fully supported, with limitations on 
	 * colors and line strokes, among others.
	 * @param fileName Name of the postscript file to be created, with path.
	 * @param leyendPosition Position of the leyend, constants defined in 
	 * class {@linkplain GILDAS_LEYEND}.
	 * @param autoDestroy True to add commands to autodestroy the script.
	 * @throws JPARSECException If an error occurs.
	 * @return The contents of the script.
	 */
	public String exportAsScriptForGILDAS(String fileName, GILDAS_LEYEND leyendPosition, boolean autoDestroy)
	throws JPARSECException {

		int pp = fileName.lastIndexOf(FileIO.getFileSeparator());
		String path = "";
		if (pp > 0) {
			path = fileName.substring(0, pp+1);
			fileName = fileName.substring(pp+1);
		}
		int ext = fileName.toLowerCase().lastIndexOf(".ps");
		if (ext < 0) ext = fileName.toLowerCase().lastIndexOf(".greg");
		if (ext > 0) fileName = fileName.substring(0, ext);

		// Define absolute limits of box in GILDAS
		double xmin = 4.0; //this.chart_elem.getxMin();
		double xmax = 28.0; //this.chart_elem.getxMax();
		double ymin = 2.5; //this.chart_elem.getyMin();
		double ymax = 19.5; //this.chart_elem.getyMax();
		
		String sep = FileIO.getLineSeparator();
		StringBuffer script = this.exportChartForGILDAS(true, 1.0, -1, leyendPosition, path, fileName);

		if (this.chart_elem.subCharts != null) {
			if (this.chart_elem.subCharts.length > 0) {
				for (int i=0; i<this.chart_elem.subCharts.length; i++)
				{
					CreateChart newChart = new CreateChart(this.chart_elem.subCharts[i]);
					script.append("! CODE TO SHOW A SUBCHART INSIDE THE MAIN CHART" + sep);
					Point p = this.chart_elem.subChartPosition[i];
					double subWidth = this.chart_elem.subCharts[i].imageWidth;
					double subHeight = this.chart_elem.subCharts[i].imageHeight;
					double width = this.chart_elem.imageWidth;
					double height = this.chart_elem.imageHeight;
					double scaleFactorX = 0.7; //0.7;
					double scaleFactorY = 1.0; //0.87;
					double physX0 = (xmax-xmin) * p.getX() / width * scaleFactorX; // + xmin;
					double physY0 = ymax - (ymax-ymin) * p.getY() / height * scaleFactorY - ymin;
					double physXf = (xmax-xmin) * (p.getX()+subWidth) / width * scaleFactorX; // + xmin;
					double physYf = ymax - (ymax-ymin) * (p.getY()+subHeight) / height * scaleFactorY - ymin;

					String pxi = "box_xmin+"+(physX0/24.0)+"*(box_xmax-box_xmin)";
					String pxf = "box_xmin+"+(physXf/24.0)+"*(box_xmax-box_xmin)";
					String pyi = "box_ymin+"+(physY0/17.0)+"*(box_ymax-box_ymin)";
					String pyf = "box_ymin+"+(physYf/17.0)+"*(box_ymax-box_ymin)";

					script.append("set expand 0.7*(box_xmax-box_xmin)/24" + sep);
					script.append("set box "+pxi+" "+pxf+" "+pyf+" "+pyi + sep);
					script.append(newChart.exportChartForGILDAS(false, 0.7, i, leyendPosition, path, fileName));
				}
			}
		}
		
		script.append("! EXPORT AS PS"+ sep);
		script.append("sys \"rm "+fileName+".ps\""+ sep);
		script.append("hard "+fileName+".ps /dev ps color"+ sep);
		if (autoDestroy)
		{
			script.append(""+ sep);
			script.append(""+ sep);
			script.append("! REMOVE ALL UNNECESARY FILES"+ sep);
			script.append("sys \"rm "+fileName+".greg\""+ sep);
			ChartSeriesElement series[] = this.chart_elem.series;
			for (int i=0; i<series.length; i++)
			{
				script.append("sys \"rm serie"+i+fileName+".jparsec\""+ sep);
			}
			if (this.chart_elem.subCharts != null) {
				if (this.chart_elem.subCharts.length > 0) {
					for (int i=0; i<this.chart_elem.subCharts.length; i++)
					{
						for (int ii=0; ii<this.chart_elem.subCharts[i].series.length; ii++)
						{
							script.append("sys \"rm subchart"+i+"serie"+ii+fileName+".jparsec\""+ sep);
						}
					}
				}
			}
		}
		
		WriteFile.writeAnyExternalFile(path+fileName+".greg", script.toString());
		
		return script.toString();
	}

	/**
	 * The set of positions for the leyend in Gildas charts.
	 */
	public static enum GILDAS_LEYEND {
		/** Symbolic constant to set the position of the leyend in a GILDAS figure. */
		BOTTOM,
		/** Symbolic constant to set the position of the leyend in a GILDAS figure. */
		TOP_LEFT_CORNER,
		/** Symbolic constant to set the position of the leyend in a GILDAS figure. */
		TOP_RIGHT_CORNER,
		/** Symbolic constant to set the position of the leyend in a GILDAS figure. */
		BOTTOM_LEFT_CORNER,
		/** Symbolic constant to set the position of the leyend in a GILDAS figure. */
		BOTTOM_RIGHT_CORNER,
		/** Symbolic constant to set the position of the leyend in a GILDAS figure. */
		NO_LEYEND
	};
	
	/**
	 * Creates a script to draw the current chart using GILDAS. Only the most
	 * simple charts (x-y scattering and category) are fully supported, with limitations on 
	 * colors and line strokes, among others.
	 * @param mainChart True if it is the main chart.
	 * @param lastExpand Last expand value in GILDAS.
	 * @param subChartID ID for the sub-chart if it is not the main chart.
	 * @param leyendPosition Position of the leyend.
	 * @param path Path of the files.
	 * @param fileName Name of .ps file to generate.
	 * @throws JPARSECException If an error occurs.
	 * @return String with the GILDAS script.
	 */
	private StringBuffer exportChartForGILDAS(boolean mainChart, double lastExpand, int subChartID,
			GILDAS_LEYEND leyendPosition, String path, String fileName)
	throws JPARSECException {
		boolean warningColor = false, warningMark = false, warningPointer = false;
		
		ChartSeriesElement series[] = this.chart_elem.series;
		StringBuffer script = new StringBuffer(1000);
		String sep = FileIO.getLineSeparator();

		JFreeChart jf = this.getChart();
		double xmin = 0.0, xmax = 0.0, ymin = 0.0, ymax = 0.0;
		try {
			XYPlot plot = (XYPlot) jf.getPlot();
			ValueAxis y_axis = plot.getRangeAxis();
			ValueAxis x_axis = plot.getDomainAxis();
			xmin = x_axis.getLowerBound();
			xmax = x_axis.getUpperBound();
			if (this.chart_elem.subType == ChartElement.SUBTYPE.XY_TIME) {
				for (int iii=0; iii<series.length;iii++)
				{
					double min = DataSet.getMinimumValue(DataSet.getDoubleValuesExcludingLimits(series[iii].xValues));
					double max = DataSet.getMaximumValue(DataSet.getDoubleValuesExcludingLimits(series[iii].xValues));
					if (min < xmin || iii==0) xmin = min;
					if (max > xmax || iii==0) xmax = max;
				}
			}
			ymin = y_axis.getLowerBound();
			ymax = y_axis.getUpperBound();
			
			if (chart_elem.xAxisInverted) {
				double tmp = xmin;
				xmin = xmax;
				xmax = tmp;
			}
		} catch (Exception e1)
		{
			try {
				CategoryPlot plot = jf.getCategoryPlot();
				ValueAxis y_axis = plot.getRangeAxis();
				xmin = -1;
				xmax = chart_elem.xForCategoryCharts.length;
				ymin = y_axis.getLowerBound();
				ymax = y_axis.getUpperBound();
			} catch (Exception e2)
			{
				throw new JPARSECException("unsupported chart type.", e2);
			}
		}
		if (chart_elem.yAxisInverted) {
			double tmp = ymin;
			ymin = ymax;
			ymax = tmp;
		}

		double offsetx1 = xmax - this.chart_elem.getxMax();
		double offsetx2 = -xmin + this.chart_elem.getxMin();
		double offsetx = offsetx1;
		if (offsetx2 > offsetx1) offsetx = offsetx2;

		double offsety1 = ymax - this.chart_elem.getyMax();
		double offsety2 = -ymin + this.chart_elem.getyMin();
		double offsety = offsety1;
		if (offsety2 > offsety1) offsety = offsety2;

		if (this.chart_elem.yAxisInLogScale)
		{
			if (ymin < series[0].yMinimumValue && this.chart_elem.chartType != ChartElement.TYPE.CATEGORY_CHART) 
				ymin = series[0].yMinimumValue;
			if (ymin < 0.0 && this.chart_elem.chartType == ChartElement.TYPE.CATEGORY_CHART) 
				ymin = series[0].yMinimumValue;
		}
		
		String limit = "limits "+xmin+" "+xmax+" "+ymin+" "+ymax;
		if (this.chart_elem.xAxisInLogScale) limit += " /XLOG";
		if (this.chart_elem.yAxisInLogScale) limit += " /YLOG";
		script.append("! SCRIPT TO DRAW A CHART WITH GILDAS"+ sep);
		script.append("! AUTOMATICALLY GENERATED BY JPARSEC PACKAGE"+ sep);
		script.append("! ON " + (new Date().toString())+ sep);
		script.append(""+ sep);
		script.append("! CHART TITLE: "+this.chart_elem.title.trim()+ sep);
		script.append(""+ sep);
		script.append("! Draw box"+ sep);
		if (mainChart) script.append("set expand "+lastExpand+"*(box_xmax-box_xmin)/24"+sep);
		script.append(limit + sep);
		if (this.chart_elem.chartType == ChartElement.TYPE.CATEGORY_CHART) {
			script.append("box N O ! LABELS FOR X AXIS WILL BE SET AT THE END"+sep);			
		} else {
			script.append("box"+sep);
		}
		script.append(""+ sep);
		
		for (int i=0; i<series.length; i++)
		{
			if (series[i].enable) {
				script.append("! BEGIN OF COMMANDS FOR DRAWING SERIES NUMBER "+i+" - "+series[i].legend + sep);
				script.append(""+ sep);
				String color = "";
	
				if (series[i].stroke != null)
				{
					if (series[i].stroke.equals(JPARSECStroke.STROKE_DEFAULT_LINE)) color += " /dashed 1";
					if (series[i].stroke.equals(JPARSECStroke.STROKE_LINES_LARGE)) color += " /dashed 7";
					if (series[i].stroke.equals(JPARSECStroke.STROKE_LINES_MEDIUM)) color += " /dashed 6";
					if (series[i].stroke.equals(JPARSECStroke.STROKE_LINES_SHORT)) color += " /dashed 2";
					if (series[i].stroke.equals(JPARSECStroke.STROKE_POINTS_HIGH_SPACE)) color += " /dashed 3";
					if (series[i].stroke.equals(JPARSECStroke.STROKE_POINTS_LOW_SPACE)) color += " /dashed 5";
					if (series[i].stroke.equals(JPARSECStroke.STROKE_POINTS_MEDIUM_SPACE)) color += " /dashed 4";
				}
				if (color.indexOf("/dashed") < 0) color += " /dashed 1";
				
				if (series[i].color.equals(Color.BLACK) ||
						series[i].color.equals(Color.black)) color += " /col 0 ! BLACK";
				if (series[i].color.equals(Color.GRAY) ||
						series[i].color.equals(Color.gray)) color += " /col 0 ! BLACK (FROM GRAY)";
				if (series[i].color.equals(Color.RED) ||
						series[i].color.equals(Color.red)) color += " /col 1 ! RED";
				if (series[i].color.equals(Color.GREEN) ||
						series[i].color.equals(Color.green)) color += " /col 2 ! GREEN";
				if (series[i].color.equals(Color.BLUE) ||
						series[i].color.equals(Color.blue)) color += " /col 3 ! BLUE";
				if (series[i].color.equals(Color.CYAN) ||
						series[i].color.equals(Color.cyan)) color += " /col 4 ! CYAN";
				if (series[i].color.equals(Color.YELLOW) ||
						series[i].color.equals(Color.yellow)) color += " /col 5 ! YELLOW";
				if (series[i].color.equals(Color.ORANGE) ||
						series[i].color.equals(Color.orange)) color += " /col 5 ! YELLOW (FROM ORANGE)";
				if (series[i].color.equals(Color.MAGENTA) ||
						series[i].color.equals(Color.magenta)) color += " /col 6 ! MAGENTA";
				if (series[i].color.equals(Color.PINK) ||
						series[i].color.equals(Color.pink)) color += " /col 6 ! MAGENTA (FROM PINK)";
				if (series[i].color.equals(Color.WHITE) ||
						series[i].color.equals(Color.white)) color += " /col 7 ! WHITE";
	
				if (color.indexOf("/col") == -1) {
					color += " /col 0 ! BLACK (FROM A COLOR UNSUPPORTED BY GILDAS)";
				}
				if (color.indexOf("(FROM") >= 0) {
					warningColor = true;
				}
				
				// Use relativelly thin line for black, and thicker for other colors that
				// will be passed to gray scale in the printer. This effect has been 
				// finally removed.
				double pointSize0 = 0.2 * (double) series[i].shapeSize / 3.0;
				if (pointSize0 >= 0.2) {
					if (color.indexOf("/col 0") >= 0) {
						color = "pen /wei 1" + color;
					} else {
						color = "pen /wei 2" + color;				
					}
				} else {
					color = "pen /wei 1" + color;				
				}
				
				script.append("! Color selection" + sep);
				script.append(color + sep);
				
				ChartSeriesElement.setShapeSize(series[i].shapeSize);
				String pointSize = ""+(float)pointSize0;
				if (!series[i].showShapes) pointSize = "0.0";
				
				boolean equalDiamond = ChartSeriesElement.equalShapes(series[i].shape, ChartSeriesElement.SHAPE_DIAMOND);
				boolean equalEllipse = ChartSeriesElement.equalShapes(series[i].shape, ChartSeriesElement.SHAPE_ELLIPSE);
				boolean equalPoint = ChartSeriesElement.equalShapes(series[i].shape, ChartSeriesElement.SHAPE_POINT);
				boolean equalEmpty = ChartSeriesElement.equalShapes(series[i].shape, ChartSeriesElement.SHAPE_EMPTY);
				boolean equalSquare = ChartSeriesElement.equalShapes(series[i].shape, ChartSeriesElement.SHAPE_SQUARE);
				boolean equalRectangleX = ChartSeriesElement.equalShapes(series[i].shape, ChartSeriesElement.SHAPE_HORIZONTAL_RECTANGLE);
				boolean equalRectangleY = ChartSeriesElement.equalShapes(series[i].shape, ChartSeriesElement.SHAPE_VERTICAL_RECTANGLE);
				boolean equalTriangleD = ChartSeriesElement.equalShapes(series[i].shape, ChartSeriesElement.SHAPE_TRIANGLE_DOWN);
				boolean equalTriangleR = ChartSeriesElement.equalShapes(series[i].shape, ChartSeriesElement.SHAPE_TRIANGLE_RIGHT);
				boolean equalTriangleL = ChartSeriesElement.equalShapes(series[i].shape, ChartSeriesElement.SHAPE_TRIANGLE_LEFT);
				boolean equalTriangleU = ChartSeriesElement.equalShapes(series[i].shape, ChartSeriesElement.SHAPE_TRIANGLE_UP);
				boolean equalCrux = ChartSeriesElement.equalShapes(series[i].shape, ChartSeriesElement.SHAPE_CRUX);
				boolean equalStar = ChartSeriesElement.equalShapes(series[i].shape, ChartSeriesElement.SHAPE_STAR);
				boolean equalStar2 = ChartSeriesElement.equalShapes(series[i].shape, ChartSeriesElement.SHAPE_STAR2);
				boolean equalPentagon = ChartSeriesElement.equalShapes(series[i].shape, ChartSeriesElement.SHAPE_PENTAGON);
	
				script.append(""+ sep);
				script.append("! Point shape selection" + sep);
				String mark = "set mark 20 3 "+pointSize+" 90 ! CIRCLE";
				if (equalCrux)
					mark = "set mark 4 1 "+pointSize+" 45 ! CRUX";
				if (equalStar)
					mark = "set mark 5 2 "+pointSize+" 0 ! STAR";
				if (equalStar2)
					mark = "set mark 5 2 "+pointSize+" 45 ! STAR2";
				if (equalPentagon)
					mark = "set mark 5 3 "+pointSize+" 0 ! PENTAGON";
				if (equalPoint)
					mark = "set mark 20 3 0 45 ! POINT";
				if (equalEmpty)
					mark = "set mark 20 3 0 45 ! POINT (FROM EMPTY SHAPE)";
				if (equalEllipse)
					mark += " (FROM ELLIPSE)";
				if (equalDiamond)
					mark = "set mark 4 3 "+pointSize+" 45 ! DIAMOND";
				if (equalSquare)
					mark = "set mark 4 3 "+pointSize+" 90 ! SQUARE";
				if (equalRectangleX)
					mark = "set mark 4 3 "+pointSize+" 90 ! SQUARE (FROM HORIZONTAL RECTANGLE)";
				if (equalRectangleY)
					mark = "set mark 4 3 "+pointSize+" 90 ! SQUARE (FROM VERTICAL RECTANGLE)";
				if (equalTriangleD)
					mark = "set mark 3 3 "+pointSize+" 180 ! TRIANGLE DOWN";
				if (equalTriangleL)
					mark = "set mark 3 3 "+pointSize+" 90 ! TRIANGLE LEFT";
				if (equalTriangleR)
					mark = "set mark 3 3 "+pointSize+" 270 ! TRIANGLE RIGHT";
				if (equalTriangleU)
					mark = "set mark 3 3 "+pointSize+" 0 ! TRIANGLE UP";
	
				ChartSeriesElement.setShapeSize(ChartSeriesElement.SHAPE_DEFAULT_SIZE);
	
				if (mark.indexOf("(FROM") >= 0) {
					warningMark = true;
				}
	
				script.append(mark + sep);
				pointSize = ""+pointSize0;
				
				script.append(""+ sep);
				script.append("! Read series" + sep);
				String subChart = "subchart"+subChartID;
				if (mainChart) subChart = "";
				script.append("column x 1 y 2 /file "+subChart+"serie"+i+fileName+".jparsec" + sep);
				script.append(""+ sep);
				if (series[i].showShapes) {
					script.append("points" + sep);
				}				
				 
				script.append(""+ sep);
				if (series[i].showLines || series[i].regressionType.getShowRegression() && series[i].regressionType != null &&
						(series[i].regressionType == ChartSeriesElement.REGRESSION.LINEAR_INTERPOLATION
						|| series[i].regressionType == ChartSeriesElement.REGRESSION.POLYNOMIAL
								|| series[i].regressionType == ChartSeriesElement.REGRESSION.GENERIC_FIT
								|| series[i].regressionType == ChartSeriesElement.REGRESSION.REGRESSION_CUSTOM
								|| series[i].regressionType == ChartSeriesElement.REGRESSION.LINEAR)) {
					if (!series[i].showShapes) script.append("points " + sep); ///blanking 0 1E300" + sep);
					if (series[i].regressionType != ChartSeriesElement.REGRESSION.LINEAR_INTERPOLATION &&
							series[i].regressionType != ChartSeriesElement.REGRESSION.NONE) {
						
						ArrayList<Object> vx = DataSet.getDoubleValuesIncludingLimits(series[i].xValues);
						ArrayList<Object> vy = DataSet.getDoubleValuesIncludingLimits(series[i].yValues);
						double x_val[] = (double[]) vx.get(0);
						double y_val[] = (double[]) vy.get(0);
						double dx_val[] = series[i].dxValues;
						double dy_val[] = series[i].dyValues;
	
						// Fit in LOG scale if necessary
						for (int j = 0; j < x_val.length; j++)
						{
							if (this.chart_elem.xAxisInLogScale && dx_val != null)
								dx_val[j] = dx_val[j] * Math.log10(Math.E) / x_val[j];
							if (this.chart_elem.yAxisInLogScale && dy_val != null)
								dy_val[j] = Math.abs(dy_val[j] * Math.log10(Math.E) / y_val[j]);
							if (this.chart_elem.xAxisInLogScale)
								x_val[j] = Math.log10(x_val[j]);
							if (this.chart_elem.yAxisInLogScale)
								y_val[j] = Math.log10(y_val[j]);
						}
	
						LinearFit myfit = null; //chart_elem.series[i].regressionType.getLinearFit();
						Polynomial pol = null; //chart_elem.series[i].regressionType.getPolynomialFit();
						GenericFit gf = null;
						String function = null;
						String[] gff = chart_elem.series[i].regressionType.getGenericFitFunctions();
						if (gff != null && gff.length >= 3) gf = new GenericFit(x_val, y_val, gff[0], gff[1], gff[2]);
						if (chart_elem.series[i].regressionType == ChartSeriesElement.REGRESSION.LINEAR) {
							if (myfit == null)
							{
								myfit = new LinearFit(x_val, y_val, dx_val, dy_val);
								myfit.linearFit();
								chart_elem.series[i].regressionType.setEquationFromLinearFit(myfit);
							}
						} else {
							if (chart_elem.series[i].regressionType == ChartSeriesElement.REGRESSION.POLYNOMIAL) {
								if (pol == null) {
									Regression reg = new Regression(x_val, y_val);
									reg.polynomial(chart_elem.series[i].regressionType.getPolynomialDegree());
									chart_elem.series[i].regressionType.setEquationValues(reg.getBestEstimates(), reg.getBestEstimatesErrors());
									pol = new Polynomial(reg.getBestEstimates());
								}
							} else {
								if (chart_elem.series[i].regressionType == ChartSeriesElement.REGRESSION.REGRESSION_CUSTOM) {
									function = chart_elem.series[i].regressionType.getCustomRegressionFitFunction();
									if (!chart_elem.series[i].regressionType.regressionDone()) {
										Regression reg = new Regression(x_val, y_val);
										reg.customFunction(function, chart_elem.series[i].regressionType.getCustomRegressionFitInitialEstimates());
										chart_elem.series[i].regressionType.setEquationValues(reg.getBestEstimates(), reg.getBestEstimatesErrors());
										if (chart_elem.series[i].regressionType.getEquation() == null || chart_elem.series[i].regressionType.getEquation().equals(""))
											chart_elem.series[i].regressionType.setEquation(function);
									}
								} else {
									if (chart_elem.series[i].regressionType == ChartSeriesElement.REGRESSION.GENERIC_FIT) {
										gf.fit();
										if (chart_elem.series[i].regressionType.getEquation() != null) {
											if (chart_elem.series[i].regressionType.getEquation().equals("")) chart_elem.series[i].regressionType.setEquation(gf.getFunction());
										} else {
											chart_elem.series[i].regressionType.setEquation(gf.getFunction());
										}
									}
								}
							}
						}
	
						double xmaxFit = this.chart_elem.getxMax();
						double xminFit = this.chart_elem.getxMin();
						double ymaxFit = this.chart_elem.getyMax();
						double yminFit = this.chart_elem.getyMin();
						if (yminFit < series[i].yMinimumValue)
							yminFit = series[i].yMinimumValue;
						if (xminFit < series[i].xMinimumValue)
							xminFit = series[i].xMinimumValue;
	
						int np = 2*chart_elem.series[i].xValues.length;
						double xv[] = DataSet.getSetOfValues(xminFit, xmaxFit, np+1, false);
						if (chart_elem.series[i].regressionType == ChartSeriesElement.REGRESSION.LINEAR) np = 1;
						for (int index = 0; index <np; index ++) {
							double p[] = null;
							if (chart_elem.series[i].regressionType == ChartSeriesElement.REGRESSION.LINEAR) {
								p = CreateChart.getPoint(chart_elem, myfit, i, xminFit, ymaxFit, yminFit);
							} else {
								if (chart_elem.series[i].regressionType == ChartSeriesElement.REGRESSION.POLYNOMIAL) {
									p = CreateChart.getPoint(chart_elem, pol, i, xv[index], ymaxFit, yminFit);
								} else {
									if (chart_elem.series[i].regressionType == ChartSeriesElement.REGRESSION.REGRESSION_CUSTOM) {
										p = CreateChart.getPoint(chart_elem, function, chart_elem.series[i].regressionType.getEquationValues(), i, xv[index], ymaxFit, yminFit);										
									} else {
										if (chart_elem.series[i].regressionType == ChartSeriesElement.REGRESSION.GENERIC_FIT)
											p = CreateChart.getPoint(chart_elem, gf, i, xv[index], ymaxFit, yminFit);									
									}
								}
							}
							script.append("draw r "+p[0]+" "+p[1]+" /user" + sep);					
							if (chart_elem.series[i].regressionType == ChartSeriesElement.REGRESSION.LINEAR) {
								p = CreateChart.getPoint(chart_elem, myfit, i, xmaxFit, ymaxFit, yminFit);
							} else {
								if (chart_elem.series[i].regressionType == ChartSeriesElement.REGRESSION.POLYNOMIAL) {
									p = CreateChart.getPoint(chart_elem, pol, i, xv[index+1], ymaxFit, yminFit);
								} else {
									if (chart_elem.series[i].regressionType == ChartSeriesElement.REGRESSION.REGRESSION_CUSTOM) {
										p = CreateChart.getPoint(chart_elem, function, chart_elem.series[i].regressionType.getEquationValues(), i, xv[index+1], ymaxFit, yminFit);										
									} else {
										if (chart_elem.series[i].regressionType == ChartSeriesElement.REGRESSION.GENERIC_FIT)
											p = CreateChart.getPoint(chart_elem, gf, i, xv[index+1], ymaxFit, yminFit);									
									}
								}
							}
							script.append("draw line "+p[0]+" "+p[1]+" /user" + sep);
						}
					} else {
						if (series[i].regressionType == ChartSeriesElement.REGRESSION.LINEAR_INTERPOLATION || (series[i].showLines
								&& (!series[i].regressionType.getShowRegression() || series[i].regressionType != ChartSeriesElement.REGRESSION.SPLINE_INTERPOLATION)))
							script.append("connect" + sep);
					}
				}
				if (series[i].regressionType.getShowRegression() &&
						series[i].regressionType == ChartSeriesElement.REGRESSION.SPLINE_INTERPOLATION) 
					script.append("curve" + sep);
	
				if (series[i].showLegend && leyendPosition != CreateChart.GILDAS_LEYEND.NO_LEYEND) {
					script.append(""+ sep);
					script.append("! SHOW LEGEND"+ sep);
					script.append("pen /wei 1"+ sep);
					script.append("set expand 0.7*(box_xmax-box_xmin)/24"+ sep);
					double posY = -2.1;
					double posXi = 0 + 24.0 * i / series.length; 
					double posXf = (0 + 24.0 * (i+1) / series.length + posXi) * 0.5;
					
					// To set the position of the leyend in vertical direction from the
					// given corner. Otherwise, default leyend at the bottom.
					//double xmin = 4.0; //this.chart_elem.getxMin();
					//double xmax = 28.0; //this.chart_elem.getxMax();
					//double ymin = 2.5; //this.chart_elem.getyMin();
					//double ymax = 19.5; //this.chart_elem.getyMax();
	
					switch (leyendPosition)
					{
					case TOP_RIGHT_CORNER:
						posXi = 18;
						posXf = 19.5;
						posY = 16 - i * 0.6;
						break;
					case TOP_LEFT_CORNER:
						posXi = 0.5;
						posXf = 2.0;
						posY = 16 - i * 0.6;
						break;
					case BOTTOM_RIGHT_CORNER:
						posXi = 18;
						posXf = 19.5;
						posY = 0 + (series.length - i) * 0.6;
						break;
					case BOTTOM_LEFT_CORNER:
						posXi = 0.5;
						posXf = 2.0;
						posY = 0 + (series.length - i) * 0.6;
						break;
					}
	
					String pxi = ""+(posXi/24.0)+"*(box_xmax-box_xmin)";
					String pxf = ""+(posXf/24.0)+"*(box_xmax-box_xmin)";
					String py = ""+(posY/17.0)+"*(box_ymax-box_ymin)";
					script.append("draw r "+pxi+" "+py+" "+ sep);				
					if (series[i].showLines) script.append("draw line "+pxf+" "+py+" "+ sep);				
					if (series[i].showShapes) script.append("draw mark ("+pxi+"+"+pxf+")*0.5 "+py+" "+ sep);				
					script.append("pen /wei 1 /col 0"+ sep);
					script.append("greg1\\draw text "+pxf+"+0.5 "+py+" \""+toGILDASformat(series[i].legend)+"\" 6 0 "+ sep);
					int index = color.indexOf("/col");
					script.append("pen "+color.substring(index, index+6)+ sep);
					script.append("set expand "+lastExpand+"*(box_xmax-box_xmin)/24" + sep);
				}
				
				script.append(""+ sep);
				script.append("pen /dashed 1 /wei 1 ! SELECT CONTINUOS THIN LINE"+ sep);
				if (series[i].showErrorBars && this.chart_elem.showErrorBars && series[i].dyValues != null) {
					script.append(""+ sep);
					script.append("! Read series with y errorbars" + sep);
					script.append("column x 1 y 2 z 4 /file "+subChart+"serie"+i+fileName+".jparsec" + sep);
					script.append("errorbar y" + sep);
				}
				if (series[i].showErrorBars && this.chart_elem.showErrorBars && series[i].dxValues != null) {
					script.append(""+ sep);
					script.append("! Read series with x errorbars" + sep);
					script.append("column x 1 y 2 z 3 /file "+subChart+"serie"+i+fileName+".jparsec" + sep);
					script.append("errorbar x" + sep);
				}
				script.append(""+ sep);
	
				if (series[i].showShapes) {
					String arrowSizeXMinus = "x[ii]*0.75/"+((double) series[i].sizeOfArrowInLimits/30.0);
					String arrowSizeXPlus = "x[ii]*1.25*"+((double) series[i].sizeOfArrowInLimits/30.0);
					String arrowSizeYMinus = "y[ii]*0.75/"+((double) series[i].sizeOfArrowInLimits/30.0);
					String arrowSizeYPlus = "y[ii]*1.25*"+((double) series[i].sizeOfArrowInLimits/30.0);
					if (!this.chart_elem.xAxisInLogScale) {
						arrowSizeXMinus = "x[ii]-"+(offsetx * (double) series[i].sizeOfArrowInLimits/22.5);
						arrowSizeXPlus = "x[ii]+"+(offsetx * (double) series[i].sizeOfArrowInLimits/22.5);				
					}
					if (!this.chart_elem.yAxisInLogScale) {
						arrowSizeYMinus = "y[ii]-"+(offsety * (double) series[i].sizeOfArrowInLimits/22.5);
						arrowSizeYPlus = "y[ii]+"+(offsety * (double) series[i].sizeOfArrowInLimits/22.5);				
					}
	
					// True to show empty triangles, false for filled ones
					boolean emptyTriangles = true;
					script.append(""+ sep);
					script.append("! Read series with y limits. Set a mark 3 0 ... for empty triangles, or 3 3 ... for filled ones" + sep);
					script.append("column x 1 y 2 z 6 /file "+subChart+"serie"+i+fileName+".jparsec" + sep);
					script.append("for ii 1 to NXY" + sep);
					script.append(" IF z[ii].EQ.1 THEN" + sep);
					if (emptyTriangles) {
						script.append("   set mark 3 0 "+pointSize+" 180 ! TRIANGLE DOWN" + sep);
					} else {
						script.append("   set mark 3 3 "+pointSize+" 180 ! TRIANGLE DOWN" + sep);					
					}
					script.append("   draw marker x[ii] "+arrowSizeYMinus+" /user" + sep);
					script.append("   draw line x[ii] y[ii] /user" + sep);
					script.append(" END IF" + sep);
					script.append(" IF z[ii].EQ.-1 THEN" + sep);
					if (emptyTriangles) {
						script.append("   set mark 3 0 "+pointSize+" 0 ! TRIANGLE UP" + sep);
					} else {
						script.append("   set mark 3 3 "+pointSize+" 0 ! TRIANGLE UP" + sep);					
					}
					script.append("   draw marker x[ii] "+arrowSizeYPlus+" /user" + sep);
					script.append("   draw line x[ii] y[ii] /user" + sep);
					script.append(" END IF" + sep);
					script.append("next" + sep);
					script.append(""+ sep);
					
					script.append("! Read series with x limits. Set a mark 3 0 ... for empty triangles, or 3 3 ... for filled ones" + sep);
					script.append("column x 1 y 2 z 5 /file "+subChart+"serie"+i+fileName+".jparsec" + sep);
					script.append("for ii 1 to NXY" + sep);
					script.append(" IF z[ii].EQ.1 THEN" + sep);
					if (emptyTriangles) {
						script.append("   set mark 3 0 "+pointSize+" 90 ! TRIANGLE LEFT" + sep);
					} else {
						script.append("   set mark 3 3 "+pointSize+" 90 ! TRIANGLE LEFT" + sep);					
					}
					script.append("   draw marker "+arrowSizeXMinus+" y[ii] /user" + sep);
					script.append("   draw line x[ii] y[ii] /user" + sep);
					script.append(" END IF" + sep);
					script.append(" IF z[ii].EQ.-1 THEN" + sep);
					if (emptyTriangles) {
						script.append("   set mark 3 0 "+pointSize+" 270 ! TRIANGLE RIGHT" + sep);
					} else {
						script.append("   set mark 3 3 "+pointSize+" 270 ! TRIANGLE RIGHT" + sep);					
					}
					script.append("   draw marker "+arrowSizeXPlus+" y[ii] /user" + sep);
					script.append("   draw line x[ii] y[ii] /user" + sep);
					script.append(" END IF" + sep);
					script.append("next" + sep);
					script.append(""+ sep);
	
				}
				
				int npo = 0;
				try { npo = series[i].pointers.length; } catch (Exception exc) {}
				if (npo > 0) {
					script.append("! Show pointers"+ sep);
					if (mainChart && !warningPointer) {
						script.append("define real px1" + sep);
						script.append("define real py1" + sep);
						script.append("define real px2" + sep);
						script.append("define real py2" + sep);
						script.append("define real cosangle" + sep);
						script.append("define real sinangle" + sep);
						warningPointer = true;
					}
					
					for (int iii=0; iii<series[i].pointers.length; iii++)
					{
						if (series[i].pointers[iii] != null)
						{
							String pointerMsg = series[i].pointers[iii];
							double pointerX = 0.0, pointerY = 0.0;
							if (pointerMsg.startsWith("(")) {
								int pp = pointerMsg.indexOf(")");
								String ppp = pointerMsg.substring(1, pp);
								int coma = ppp.indexOf(",");
								String p1 = ppp.substring(0, coma);
								String p2 = ppp.substring(coma+1);
								String msg = pointerMsg.substring(pp+1).trim();
								pointerMsg = "";
								for (int ijk=0; ijk<series[i].xValues.length; ijk++)
								{
									if (p1.trim().equals(series[i].xValues[ijk]) &&
											p2.trim().equals(series[i].yValues[ijk])) {
										pointerMsg = msg;
										pointerX = DataSet.getDoubleValueWithoutLimit(p1);
										pointerY = DataSet.getDoubleValueWithoutLimit(p2);
	
										if (this.chart_elem.chartType == ChartElement.TYPE.CATEGORY_CHART) {
											pointerX = (this.chart_elem.getIndexOfCategoryPoint(p1) + 1.0) / (this.chart_elem.xForCategoryCharts.length + 1.0);
										}
										break;
									}
								}
								if (pointerMsg.equals("")) {
									pointerX = DataSet.getDoubleValueWithoutLimit(p1);
									pointerY = DataSet.getDoubleValueWithoutLimit(p2);
									pointerMsg = msg;
									if (this.chart_elem.chartType == ChartElement.TYPE.CATEGORY_CHART) {
										pointerX = (this.chart_elem.getIndexOfCategoryPoint(p1) + 1.0) / (this.chart_elem.xForCategoryCharts.length + 1.0);
									}
								}
							} else {
								int n = Integer.parseInt(FileIO.getField(1, pointerMsg, " ", true));
								pointerX = DataSet.getDoubleValueWithoutLimit(chart_elem.series[i].xValues[n-1]);
								pointerY = DataSet.getDoubleValueWithoutLimit(chart_elem.series[i].yValues[n-1]);
								pointerMsg = FileIO.getRestAfterField(1, pointerMsg, " ", true);
								if (this.chart_elem.chartType == ChartElement.TYPE.CATEGORY_CHART) {
									pointerX = (this.chart_elem.getIndexOfCategoryPoint(chart_elem.series[i].xValues[n-1]) + 1.0) / (this.chart_elem.xForCategoryCharts.length + 1.0);
								}
							}
							
							
								double prMin = 0.3 * series[i].pointersLabelOffsetFactor;
								if (this.chart_elem.chartType == ChartElement.TYPE.CATEGORY_CHART) {
									script.append("draw relocate user_xmin+(user_xmax-user_xmin)*"+pointerX+" "+pointerY+" /user" + sep);									
								} else {
									script.append("draw relocate "+pointerX+" "+pointerY+" /user" + sep);
								}
								script.append("let px1 (x_pen-4-12)" + sep);
								script.append("let py1 (y_pen-2.5-8.5)" + sep);
	
								double angle = 0.0;
								ChartSeriesElement.POINTER_ANGLE ang = chart_elem.series[i].pointersAngle;

								if (pointerMsg.startsWith("@UP")) {
									ang = ChartSeriesElement.POINTER_ANGLE.UPWARDS;
									pointerMsg = pointerMsg.substring(3);
								}
								if (pointerMsg.startsWith("@DOWN")) {
									ang = ChartSeriesElement.POINTER_ANGLE.DOWNWARDS;
									pointerMsg = pointerMsg.substring(5);
								}
								if (pointerMsg.startsWith("@LEFT")) {
									ang = ChartSeriesElement.POINTER_ANGLE.LEFTWARDS;
									pointerMsg = pointerMsg.substring(5);
								}
								if (pointerMsg.startsWith("@RIGHT")) {
									ang = ChartSeriesElement.POINTER_ANGLE.RIGHTWARDS;
									pointerMsg = pointerMsg.substring(6);
								}
								String center = "5";
								if (ang == ChartSeriesElement.POINTER_ANGLE.RIGHTWARDS) center = "6";
								if (ang == ChartSeriesElement.POINTER_ANGLE.LEFTWARDS) center = "4";
								if (ang == ChartSeriesElement.POINTER_ANGLE.UPWARDS) center = "8";
								if (ang == ChartSeriesElement.POINTER_ANGLE.DOWNWARDS) center = "2";
								if (pointerMsg.startsWith("@CENTER")) {
									int c = Integer.parseInt(pointerMsg.substring(7,8));
									center = ""+c;
									pointerMsg = pointerMsg.substring(8);
								}

								if (ang == ChartSeriesElement.POINTER_ANGLE.DOWNWARDS) angle = -Math.PI * 0.5;
								if (ang == ChartSeriesElement.POINTER_ANGLE.UPWARDS) angle = Math.PI * 0.5;
								if (ang == ChartSeriesElement.POINTER_ANGLE.LEFTWARDS) angle = Math.PI;
								if (ang == ChartSeriesElement.POINTER_ANGLE.RIGHTWARDS) angle = 0.0;
								if (ang != ChartSeriesElement.POINTER_ANGLE.DOWNWARDS &&
										ang != ChartSeriesElement.POINTER_ANGLE.UPWARDS &&
										ang != ChartSeriesElement.POINTER_ANGLE.LEFTWARDS &&
										ang != ChartSeriesElement.POINTER_ANGLE.RIGHTWARDS &&
										ang != ChartSeriesElement.POINTER_ANGLE.TO_OUTSIDE &&
										ang != ChartSeriesElement.POINTER_ANGLE.TO_CENTER) angle = 0; //-ang;
	
								if (ang == ChartSeriesElement.POINTER_ANGLE.TO_OUTSIDE ||
										ang == ChartSeriesElement.POINTER_ANGLE.TO_CENTER) {
									String sign = "";
									if (ang == ChartSeriesElement.POINTER_ANGLE.TO_CENTER) sign = "-";
									script.append("let cosangle "+sign+"px1/sqrt(px1*px1+py1*py1)" + sep);
									script.append("let sinangle "+sign+"py1/sqrt(px1*px1+py1*py1)" + sep);
								} else {
									script.append("let cosangle " + Math.cos(angle) + sep);
									script.append("let sinangle " + Math.sin(angle) + sep);
								}
								script.append("let px1 (x_pen-4)+"+prMin+"*cosangle" + sep);
								script.append("let py1 (y_pen-box_ymin)+"+prMin+"*sinangle" + sep);
								double prMax = 0.8 * series[i].pointersLabelOffsetFactor;
								script.append("let px2 px1+"+prMax+"*cosangle" + sep);
								script.append("let py2 py1+"+prMax+"*sinangle" + sep);
								// Required to recover the correct color
								String text = toGILDASformat(pointerMsg.trim());
								script.append("pen /col "+col+sep);
								String labelPoint = "1";
								if (series[i].showArrowInPointers)
								{ 
									script.append("draw relocate px2 py2" + sep);
									script.append("draw arrow px1 py1" + sep);
									labelPoint = "2";
								}
								script.append("set expand 0.5*(box_xmax-box_xmin)/24"+sep);
								writeGildasText(script, pointerMsg.trim(), "px"+labelPoint+"+"+(prMin*1.5)+"*cosangle", "py"+labelPoint+"+"+(prMin*1.5)+"*sinangle", center, lastExpand);
						}
	
					}
					script.append(""+ sep);
				}
				
				script.append("! END OF COMMANDS FOR DRAWING SERIES NUMBER "+i+" - "+series[i].legend + sep);
				script.append(""+ sep);
				
				StringBuffer serie = new StringBuffer(1000);
				serie.append("! Dataset for series "+i+" - "+series[i].legend + sep);
				serie.append("! Columns are x, y, dx, dy, x limits (1 = upper, -1 = lower, 0 = none), y limits" + sep);
				for (int j=0; j<series[i].xValues.length; j++)
				{
					String x = DataSet.getStringValueWithoutLimit(series[i].xValues[j]);
					if (this.chart_elem.chartType == ChartElement.TYPE.CATEGORY_CHART) {
						for (int jj=0;jj<this.chart_elem.xForCategoryCharts.length; jj++)
						{
							if (this.chart_elem.xForCategoryCharts[jj].equals(series[i].xValues[j])) {
								x = ""+jj;
								break;
							}
						}
					}
					double y = DataSet.getDoubleValueWithoutLimit(series[i].yValues[j]);
					double dx = 0.0;
					if (series[i].dxValues != null) dx = series[i].dxValues[j];
					double dy = 0.0;
					if (series[i].dyValues != null) dy = series[i].dyValues[j];
					
					int limitX = 0, limitY = 0;
					if (series[i].xValues[j].startsWith("<")) limitX = 1;
					if (series[i].xValues[j].startsWith(">")) limitX = -1;
					if (series[i].yValues[j].startsWith("<")) limitY = 1;
					if (series[i].yValues[j].startsWith(">")) limitY = -1;
					if (limitX != 0) dx = 0.0;
					if (limitY != 0) dy = 0.0;
					serie.append(x+"  "+y+"  "+dx+"  "+dy+"  "+limitX+"  "+limitY + sep);
				}
				if (mainChart) {
					WriteFile.writeAnyExternalFile(path+"serie"+i+fileName+".jparsec", serie.toString());
				} else {
					WriteFile.writeAnyExternalFile(path+"subchart"+subChartID+"serie"+i+fileName+".jparsec", serie.toString());
				}
			}
		}
		
		script.append("! SET FONT AND CALCULATE SCALES"+ sep);
		script.append("pen /col 0 /dashed 1 /wei 1" + sep);
		script.append("set font duplex"+ sep);
		if (mainChart) {
			script.append("define real px"+ sep);
			script.append("define real py"+ sep);
			script.append("define real mx"+ sep);
			script.append("define real my"+ sep);
			script.append("define real ratioxy"+ sep);
		}
		//script.append("limits * * * *"+ sep);
		script.append(limit + sep);
		script.append("let mx = user_xmax-user_xmin"+ sep);
		script.append("let my = user_ymax-user_ymin"+ sep);
		script.append(""+ sep);
		script.append("! DRAW X AND Y AXIS LABELS"+ sep);
		script.append("let px user_xmin+mx*0.5"+ sep);
		if (mainChart) {
			script.append("let ratioxy ((box_ymax-box_ymin)/(box_xmax-box_xmin))/0.708"+ sep);
			script.append("IF ratioxy.LT.1 THEN" + sep);
			script.append(" let py user_ymax-ratioxy*(user_ymax-user_ymin)-my*0.08"+ sep);
			script.append("ELSE" + sep);
			script.append(" let py user_ymin-my*0.08"+ sep);
			script.append("END IF" + sep);
		} else {
			script.append("let py user_ymin-my*0.12"+ sep);			
		}
		script.append("greg1\\draw text px py \""+CreateChart.toGILDASformat(chart_elem.xLabel.trim())+"\" 5 0 /user"+ sep);
		script.append("let py user_ymin+my*0.5"+ sep);
		if (mainChart) {
			script.append("let px user_xmin-mx*(0.1*character_size/0.6)"+ sep);
		} else {
			script.append("let px user_xmin-mx*(0.14*character_size/0.6)"+ sep);			
		}
		script.append("greg1\\draw text px py \""+CreateChart.toGILDASformat(chart_elem.yLabel.trim())+"\" 5 90 /user"+ sep);
		script.append(""+ sep);
		script.append("! DRAW TITLE"+ sep);
		script.append("let px user_xmin+mx*0.5"+ sep);
		script.append("let py user_ymin+my*1.05"+ sep);
		script.append("greg1\\draw text px py \""+CreateChart.toGILDASformat(chart_elem.title.trim())+"\" 5 0 /user"+ sep);
		script.append(""+ sep);
		if (this.chart_elem.chartType == ChartElement.TYPE.CATEGORY_CHART) {
			script.append("! DRAW X AXIS LABELS"+ sep);
			script.append("set font simplex"+ sep);
			int n = this.chart_elem.xForCategoryCharts.length;
			script.append("let py user_ymin-my*0.03"+ sep);
			for (int i=0; i<n; i++)
			{
				double frac = (double) (i + 1.0) / ((double) n + 1.0);
				if (i <= xmax) script.append("greg1\\draw text user_xmin+mx*"+frac+" py \""+toGILDASformat(this.chart_elem.xForCategoryCharts[i].trim())+"\" 5 0 /user"+ sep);
			}
		}
		script.append(""+ sep);
		if (warningColor || warningMark) script.append("! SHOW WARNINGS"+ sep); 
		if (warningColor) script.append("SAY \"WARNING: ONE OR MORE COLORS IN THE CHART ARE NOT SUPPORTED BY GILDAS.\""+ sep);		
		if (warningMark) script.append("SAY \"WARNING: ONE OR MORE MARKERS IN THE CHART ARE NOT SUPPORTED BY GILDAS.\""+ sep);		
		if (warningColor || warningMark) script.append(""+ sep); 
		
		return script;
	}

	// Different text sizes, colors, and angles ?
	private void writeGildasText(StringBuffer script, String text, String px, String py, String center, double lastExpand) {
		String sep = FileIO.getLineSeparator();
		String t = CreateChart.toGILDASformat(text);
		String tt[] = DataSet.toStringArray(t, "@BREAK", true);
		String dx[] = DataSet.toStringArray(textdx, "@BREAK", true);
		String dy[] = DataSet.toStringArray(textdy, "@BREAK", true);
		if (dx.length == 0) dx = new String[] {""};
		if (dy.length == 0) dy = new String[] {""};
		if (textSize != 1.0) script.append("set expand " + (textSize*lastExpand) + sep);
		if (col >= 0) script.append("pen /col "+col+sep);
		String ddx = "", ddy = "";
		for (int i=0; i<tt.length; i++) {
			if (dx.length > i) ddx += dx[i];
			if (dy.length > i) ddy += dy[i];
			script.append("greg1\\draw text "+px+ddx+" "+py+ddy+" \""+tt[i]+"\" "+center+" "+ textAngle + sep);		
		}
		script.append("set expand " + lastExpand + sep);
	}
	
	private static double textAngle = 0, textSize = 1.0;
	private static String textdx = "", textdy = "";
	private static int col = 0;
	
	/**
	 * Transforms a given string with subindex, superindex, or greek letters
	 * from JPARSEC to GILDAS format.
	 * @param label A string in the JPARSEC format.
	 * @return The string in the GILDAS format.
	 */
	public static String toGILDASformat(String label)
	{
        String commands[] = new String[] {"RED", "GREEN", "BLUE", "SIZE", "BLACK", "WHITE",
       		 "CYAN", "GRAY", "MAGENTA", "ORANGE", "PINK", "YELLOW", "alpha", "beta", "gamma", 
       		 "delta", "epsilon", "zeta", "eta", "theta", "iota", "kappa", "lambda", "mu", "nu",
    			 "xi", "omicron", "pi", "rho", "sigma", "tau", "upsilon", "phi", "chi", "psi", "omega",
    			 "sun", "mercury", "venus", "earth", "mars", "jupiter",
    			 "saturn", "uranus", "neptune", "pluto", "aries", "taurus",
    			 "gemini", "cancer", "leo", "virgo", "libra", "scorpius",
    			 "sagittarius", "capricornus", "aquarius", "pisces", "ROTATE", "MOVEX", "MOVEY"};

        String greek = "abgdezhqiklmnxoprstufcyw ";
        String greekCapital = "ABGDEZHQIKLMNXOPRSTUFCYW ";
        String gildas = label;
        int lastColIndex = 0;
        textAngle = 0;
        col = -1;
        textSize = 1.0;
        textdx = ""; 
        textdy = "";
        for (int i=0; i<commands.length; i++)
        {
        	if (i < 12 && i != 3) {
        		int p = gildas.toLowerCase().indexOf("@"+commands[i].toLowerCase());
        		if (p >= 0 && p >= lastColIndex) {
        			lastColIndex = p;
        			if (i == 4) col = 0;
        			if (i == 7) col = 0;
        			if (i == 0) col = 1;
        			if (i == 1) col = 2;
        			if (i == 2) col = 3;
        			if (i == 6) col = 4;
        			if (i == 5) col = 7;
        			if (i == 8) col = 6;
        			if (i == 9) col = 5;
        			if (i == 10) col = 6;
        			if (i == 11) col = 5;
        		}
        	}
        	
        	String replace = "";
        	String replaceCapital = "";
        	if (i > 11 && i <= 35) replace = "\\g"+greek.substring(i-12, i-11);
        	if (i > 11 && i <= 35) replaceCapital = "\\g"+greekCapital.substring(i-12, i-11);
        	if (i == 36) replace = replaceCapital = "o";
        	if (i > 36) replace = replaceCapital = " ";
        	if (commands[i].equals("SIZE") || commands[i].equals("ROTATE") || commands[i].equals("MOVEX")
        			|| commands[i].equals("MOVEY")) {
        		int p = gildas.toLowerCase().indexOf("@"+commands[i].toLowerCase());
        		if (p >= 0) {
	        		do {
	        			int s = commands[i].length() + 1;
	        			String v = "0123456789.-";
	        			int e = p + s;
	        			do {
	        				e = e + 1;
	        			} while ((e -(p+s)) < 3 && e < gildas.length() && v.indexOf(gildas.substring(e, e+1)) >= 0);
	                	if (commands[i].equals("ROTATE")) {
	                		textAngle = -Double.parseDouble(gildas.substring(p+s, e));
	                	} else {
		                	if (commands[i].equals("MOVEX")) {
		                		textdx += "@BREAK+((box_xmax-box_xmin)*("+Double.parseDouble(gildas.substring(p+s, e))+"/1000.0))";
		                	} else {
			                	if (commands[i].equals("MOVEY")) {
			                		textdy += "@BREAK+((box_xmax-box_xmin)*("+Double.parseDouble(gildas.substring(p+s, e))+"/1000.0))";
			                	} else {
			                		textSize = Double.parseDouble(gildas.substring(p+s, e)) / 12.0;
			                	}
		                	}
	                	}
	        			String after = "";
	        			if (e < gildas.length()) after = gildas.substring(e);
	        			if (commands[i].startsWith("MOVE")) after = "@BREAK" + after;
	        			gildas = gildas.substring(0, p) + after;
	        			p = gildas.toLowerCase().indexOf("@"+commands[i].toLowerCase());
	        		} while (p >= 0);
        		}
        	} else {
	        	gildas = DataSet.replaceAll(gildas, "@"+commands[i].toLowerCase(), replace, true);
	        	gildas = DataSet.replaceAll(gildas, "@"+commands[i].toUpperCase(), replaceCapital, true);
        	}
        }
		
		int i = gildas.lastIndexOf("^{");
		if (i>= 0)
		{
			do {
				String part1 = gildas.substring(0, i+2);
				String part2 = gildas.substring(i+2);
				int j = part2.indexOf("}");
				
				gildas = part1.substring(0, part1.length()-2) + "\\\\u" + part2.substring(0, j) + "\\\\d";
				if (j < part2.length()-1) gildas += part2.substring(j+1);
				i = gildas.lastIndexOf("^{");
			} while (i>=0);
		}
		i = gildas.lastIndexOf("_{");
		if (i>= 0)
		{
			do {
				String part1 = gildas.substring(0, i+2);
				String part2 = gildas.substring(i+2);
				int j = part2.indexOf("}");
				
				gildas = part1.substring(0, part1.length()-2) + "\\\\d" + part2.substring(0, j) + "\\\\u";
				if (j < part2.length()-1) gildas += part2.substring(j+1);
				i = gildas.lastIndexOf("_{");
			} while (i>=0);
		}
		gildas = DataSet.replaceAll(gildas, "^{", "\\\\u", true);
		gildas = DataSet.replaceAll(gildas, "_{", "\\\\d", true);
		gildas = DataSet.replaceAll(gildas, "\"", "''", true);
		
		return gildas;
	}

	/**
	 * Creates a panel with several charts for GILDAS, with no separation between the
	 * charts and always the same ratio.
	 * @param charts The charts.
	 * @param nx The number of chartx in the x axis.
	 * @param ny The number of charts in the y axis.
	 * @param names The names of the different output files for the charts.
	 * @param superName The name of the main GILDAS panel.
	 * @param dir Path to the output directory.
	 * @param leyendPosition The position of the leyend in the charts.
	 * @param drawTitles True to draw titles slightly inside the charts.
	 * @param autoDestroy True to add commands to autodestroy the script.
	 * @throws JPARSECException If an error occurs.
	 */
	public static void exportAsSuperScriptForGILDAS(CreateChart charts[], int nx, int ny,
			String names[], String superName, String dir, GILDAS_LEYEND leyendPosition, boolean drawTitles,
			boolean autoDestroy)
	throws JPARSECException {
		CreateChart.exportAsSuperScriptForGILDAS(charts, nx, ny, names, superName, dir, leyendPosition, drawTitles, autoDestroy, false, false, true, 0, 0);
	}

	/**
	 * Creates a panel with several charts for GILDAS, with no separation between the
	 * charts and always the same ratio.
	 * @param charts The charts.
	 * @param nx The number of chartx in the x axis.
	 * @param ny The number of charts in the y axis.
	 * @param names The names of the different output files for the charts.
	 * @param superName The name of the main GILDAS panel.
	 * @param dir Path to the output directory.
	 * @param leyendPosition The position of the leyend in the charts.
	 * @param drawTitles True to draw titles slightly inside the charts.
	 * @param autoDestroy True to add commands to autodestroy the script.
	 * @param drawPanelIndex True to draw panel label as a character or number.
	 * @param panelIndexAsNumber True to draw panel label as a character.
	 * @throws JPARSECException If an error occurs.
	 */
	public static void exportAsSuperScriptForGILDAS(CreateChart charts[], int nx, int ny,
			String names[], String superName, String dir, GILDAS_LEYEND leyendPosition, boolean drawTitles,
			boolean autoDestroy, boolean drawPanelIndex, boolean panelIndexAsNumber)
	throws JPARSECException {
		CreateChart.exportAsSuperScriptForGILDAS(charts, nx, ny, names, superName, dir, leyendPosition, drawTitles, autoDestroy, false, false, true, 0, 0);
	}

	/**
	 * Creates a panel with several charts for GILDAS. Titles are drawn outside the chart area.
	 * @param charts The charts.
	 * @param nx The number of chartx in the x axis.
	 * @param ny The number of charts in the y axis.
	 * @param names The names of the different output files for the charts.
	 * @param superName The name of the main GILDAS panel.
	 * @param dir Path to the output directory.
	 * @param leyendPosition The position of the leyend in the charts.
	 * @param drawTitles True to draw titles slightly inside the charts.
	 * @param autoDestroy True to add commands to autodestroy the script.
	 * @param drawPanelIndex True to draw panel label as a character or number.
	 * @param panelIndexAsNumber True to draw panel label as a character.
	 * @param sameRatio true to produce charts with the same ratio always.
	 * @param sepx separation between the charts in x axis, as a percentage of 
	 * the width of each chart (0 to 100).
	 * @param sepy separation between the charts in y axis, as a percentage of 
	 * the height of each chart (0 to 100).
	 * @throws JPARSECException If an error occurs.
	 */
	public static void exportAsSuperScriptForGILDAS(CreateChart charts[], int nx, int ny,
			String names[], String superName, String dir, GILDAS_LEYEND leyendPosition, boolean drawTitles,
			boolean autoDestroy, boolean drawPanelIndex, boolean panelIndexAsNumber, boolean sameRatio,
			int sepx, int sepy)
	throws JPARSECException {
		CreateChart.exportAsSuperScriptForGILDAS(charts, nx, ny, names, superName, dir, leyendPosition, drawTitles, autoDestroy, drawPanelIndex, panelIndexAsNumber, sameRatio, sepx, sepy, false, false);
	}
	
	/**
	 * Creates a panel with several charts for GILDAS.
	 * @param charts The charts.
	 * @param nx The number of chartx in the x axis.
	 * @param ny The number of charts in the y axis.
	 * @param names The names of the different output files for the charts.
	 * @param superName The name of the main GILDAS panel.
	 * @param dir Path to the output directory.
	 * @param leyendPosition The position of the leyend in the charts.
	 * @param drawTitles True to draw titles slightly outside or inside (see last input parameter) the chart top limit.
	 * @param autoDestroy True to add commands to autodestroy the script.
	 * @param drawPanelIndex True to draw panel label as a character or number.
	 * @param panelIndexAsNumber True to draw panel label as a character.
	 * @param sameRatio true to produce charts with the same ratio always.
	 * @param sepx separation between the charts in x axis, as a percentage of 
	 * the width of each chart (0 to 100).
	 * @param sepy separation between the charts in y axis, as a percentage of 
	 * the height of each chart (0 to 100).
	 * @param axisRangeAlways True to show the range of values in the axes always.
	 * @param titlesInside True to show the tittles of each chart slightly inside the
	 * chart area, false to show them outside.
	 * @throws JPARSECException If an error occurs.
	 */
	public static void exportAsSuperScriptForGILDAS(CreateChart charts[], int nx, int ny,
			String names[], String superName, String dir, GILDAS_LEYEND leyendPosition, boolean drawTitles,
			boolean autoDestroy, boolean drawPanelIndex, boolean panelIndexAsNumber, boolean sameRatio,
			int sepx, int sepy, boolean axisRangeAlways, boolean titlesInside)
	throws JPARSECException {
		if (!dir.endsWith(FileIO.getFileSeparator())) dir += FileIO.getFileSeparator();
		if (superName.endsWith(".greg")) superName = superName.substring(0, superName.length()-5);
		
		double xmin = 4, xmax = 28, ymin = 2.5, ymax = 19.5;
		boolean xaxis[] = new boolean[names.length];
		boolean yaxis[] = new boolean[names.length];
		int maxN = nx;
		if (ny > nx) maxN = ny;
		int maxNx = maxN, maxNy = maxN;
		if (!sameRatio) {
			maxNx = nx;
			maxNy = ny;
		}
		
		String sep = FileIO.getLineSeparator();
		StringBuffer script = new StringBuffer("! SCRIPT TO DRAW A CHART PANEL WITH GILDAS"+ sep);
		script.append("! AUTOMATICALLY GENERATED BY JPARSEC PACKAGE"+ sep);
		script.append("! ON " + (new Date().toString())+ sep);
		script.append(""+ sep);
		int index = -1;
		for (int y = 1; y<=ny; y++)
		{
			for (int x = 1; x<= nx; x++)
			{
				double bx0 = xmin + (double) (x - 1) * (double) (xmax - xmin) / (double) nx;
				double bxf = bx0 + (double) (xmax - xmin) / (double) maxNx;

				double byf = (ymin + (double) (y - 1) * (double) (ymax - ymin) / (double) ny);
				double by0 = (byf + (double) (ymax - ymin) / (double) maxNy);
				
				by0 = ymax + ymin - by0;
				byf = ymax + ymin - byf;

				if (sepx > 0 && sepx < 100) bxf = bxf - (bxf - bx0) * sepx / 100.0;
				if (sepy > 0 && sepy < 100) by0 = by0 - (by0 - byf) * sepy / 100.0;
				
				index ++;
				if (index < names.length)
				{
					script.append("set box "+bx0+" "+bxf+" "+by0+" "+byf + sep);
					script.append("@"+names[index]+".greg" + sep + sep);
					
					xaxis[index] = yaxis[index] = true;
					if (x > 1 && !axisRangeAlways) yaxis[index] = false;
					if (y < ny && !axisRangeAlways) xaxis[index] = false;
				}
			}
		}

		File ps = new File(dir+superName+".ps");
		if (ps.exists()) script.append("sys \"rm "+superName+".ps\""+ sep);
		script.append("hard "+superName+".ps /dev ps color"+sep);
		if (autoDestroy)
		{
			script.append(""+ sep);
			script.append(""+ sep);
			script.append("! REMOVE ALL UNNECESARY FILES"+ sep);
			script.append("sys \"rm "+superName+".greg\""+ sep);
		}
		
		WriteFile.writeAnyExternalFile(dir+superName+".greg", script.toString());

		boolean inside = titlesInside; //false;
/*		for (int i=nx; i<names.length; i++)
		{
			if (charts[i].getChartElement().title != null && !charts[i].getChartElement().title.trim().equals("")) {
				inside = false;
				break;
			}
		}
*/		
		for (int i=0; i<names.length; i++)
		{
			String fileName = names[i];
			String gscript = charts[i].exportAsScriptForGILDAS(dir+fileName, leyendPosition, autoDestroy);
			if (drawTitles)
			{
				if (inside) {
					// Draw titles inside
					gscript = DataSet.replaceOne(gscript, "let py user_ymin+my*1.05", "let py user_ymin+my*(1.0-0.065*character_size/0.6)", 1);
				} else {
					// Draw titles outside
					gscript = DataSet.replaceOne(gscript, "let py user_ymin+my*1.05", "let py user_ymin+my*(1.0+0.075*character_size/0.6)", 1);
				}
			} else {
				gscript = DataSet.replaceOne(gscript, "greg1\\draw text px py", "!greg1\\draw text px py", 3);
			}
			
			if (drawPanelIndex)
			{
				String panelIndex = ""+(i+1);
				if (!panelIndexAsNumber && i < 26) {
					try {
						panelIndex = "abcdefghijklmnopqrstuvwxyz".substring(i, i+1);
					} catch (Exception exc) {}
				}
				gscript = DataSet.replaceOne(gscript, "! DRAW TITLE", 
						"let py user_ymin+my*(1.0-0.05*character_size/0.6)"+FileIO.getLineSeparator()+
						"let px user_xmin+mx*0.05"+FileIO.getLineSeparator()+
						"greg1\\draw text px py \""+panelIndex+")\" 5 0 /user"+FileIO.getLineSeparator()+"! DRAW TITLE", 1);
			}
			
			String box = "box ";
			if (!xaxis[i]) {
				box += "N ";
				gscript = DataSet.replaceOne(gscript, "greg1\\draw text px py", "!greg1\\draw text px py", 1);
			} else {
				box += "P ";
				if (ny > 1) gscript = DataSet.replaceOne(gscript, "-my*0.08", "-my*0.08*"+ny, 1);
			}
			if (!yaxis[i]) {
				box += "N ";
				gscript = DataSet.replaceOne(gscript, "greg1\\draw text px py", "!greg1\\draw text px py", 2);
			} else {
				box += "O ";
			}
			gscript = DataSet.replaceOne(gscript, sep+"box", sep+box, 1);
			gscript = DataSet.replaceOne(gscript, sep+"sys ", sep+"!sys ", 1);
			gscript = DataSet.replaceOne(gscript, sep+"hard", sep+"!hard", 1);
			if (gscript.indexOf(sep+"exit") > 0)
				gscript = gscript.substring(0, gscript.indexOf(sep+"exit"));
			
			WriteFile.writeAnyExternalFile(dir+names[i]+".greg", gscript);
		}
	}	
	
	private double posx[], posy[];
	private ChartSeriesElement.POINTER_ANGLE getMostEmptyDirection(ChartElement chart_elem, int series, int point, XYPlot plot) throws JPARSECException
	{
		double pointerX = DataSet.getDoubleValueWithoutLimit(chart_elem.series[series].xValues[point]);
		double pointerY = DataSet.getDoubleValueWithoutLimit(chart_elem.series[series].yValues[point]);

		ValueAxis y_axis = plot.getRangeAxis();
		ValueAxis x_axis = plot.getDomainAxis();

		double posx = x_axis.valueToJava2D(pointerX, new Rectangle2D.Double(0, 0,
			chart_elem.imageWidth, chart_elem.imageHeight), plot
			.getDomainAxisEdge());
		double posy = y_axis.valueToJava2D(pointerY, new Rectangle2D.Double(0, 0,
			chart_elem.imageWidth, chart_elem.imageHeight), plot
			.getRangeAxisEdge());

		return getMostEmptyDirection(chart_elem, posx, posy, plot);
	}
	
	private ChartSeriesElement.POINTER_ANGLE getMostEmptyDirection(ChartElement chart_elem, double posx0, double posy0, XYPlot plot)
	{
		ChartSeriesElement.POINTER_ANGLE dir = ChartSeriesElement.POINTER_ANGLE.DOWNWARDS;

		try {
			ValueAxis y_axis = plot.getRangeAxis();
			ValueAxis x_axis = plot.getDomainAxis();
	
			int ns = chart_elem.series.length;
			int np = 0;
			for (int i=0; i<ns; i++)
			{
				np = np + chart_elem.series[i].xValues.length;
			}
			if (posx == null || posy == null) 
			{
				posx = new double[np];
				posy = new double[np];
				int index = -1;
				Rectangle2D rect = new Rectangle2D.Double(0, 0, chart_elem.imageWidth, chart_elem.imageHeight);
				for (int i=0; i<ns; i++)
				{
					for (int j=0; j<chart_elem.series[i].xValues.length; j++)
					{
							double pointerX = DataSet.getDoubleValueWithoutLimit(chart_elem.series[i].xValues[j]);
							double pointerY = DataSet.getDoubleValueWithoutLimit(chart_elem.series[i].yValues[j]);
			
							index ++;
							posx[index] = x_axis.valueToJava2D(pointerX, rect, plot
								.getDomainAxisEdge());
							posy[index] = y_axis.valueToJava2D(pointerY, rect, plot
								.getRangeAxisEdge());
					}
				}
			}
			
/*			double pointerX = DataSet.getDoubleValueWithoutLimit(chart_elem.series[series].xValues[point]);
			double pointerY = DataSet.getDoubleValueWithoutLimit(chart_elem.series[series].yValues[point]);
			double px = x_axis.valueToJava2D(pointerX, new Rectangle2D.Double(0, 0,
					chart_elem.imageWidth, chart_elem.imageHeight), plot
					.getDomainAxisEdge());
			double py = y_axis.valueToJava2D(pointerY, new Rectangle2D.Double(0, 0,
					chart_elem.imageWidth, chart_elem.imageHeight), plot
					.getRangeAxisEdge());
*/

			double wei[] = new double[4];
			for (int i=0; i<posx.length; i++)
			{
				double dx = posx0 - posx[i];
				double dy = posy0 - posy[i];
				double r = Math.sqrt(dx * dx + dy * dy);
				if (r != 0.0 && r < 150) {
					double angle = jparsec.ephem.Functions.normalizeDegrees(
							Math.atan2(dy, dx) * jparsec.math.Constant.RAD_TO_DEG);
					int d = 2;
					if (Math.abs(angle-90.0) < 45.0) d = 1;
					if (Math.abs(angle-180.0) < 45.0) d = 0;
					if (Math.abs(angle-270.0) < 45.0) d = 3;
					wei[d] += 1.0/(r*r);	
				}
			}
			int min = DataSet.getIndexOfMinimum(wei);
			if (min == 2 && posx0 < chart_elem.imageWidth*0.2) {
				wei = new double[] {wei[0], wei[1], wei[3]};
				min = DataSet.getIndexOfMinimum(wei);
			}
			if (min == 0 && posx0 > chart_elem.imageWidth*0.8) {
				wei = new double[] {wei[1], wei[2], wei[3]};
				min = DataSet.getIndexOfMinimum(wei);
			}
			if (min == 1 && posy0 < chart_elem.imageHeight*0.2) {
				wei = new double[] {wei[0], wei[2], wei[3]};
				min = DataSet.getIndexOfMinimum(wei);
			}
			if (min == 3 && posy0 > chart_elem.imageHeight*0.8) {
				wei = new double[] {wei[0], wei[1], wei[2]};
				min = DataSet.getIndexOfMinimum(wei);
			}
			switch (min)
			{
			case 0:
				dir = ChartSeriesElement.POINTER_ANGLE.RIGHTWARDS;
				break;
			case 1:
				dir = ChartSeriesElement.POINTER_ANGLE.UPWARDS;
				break;
			case 2:
				dir = ChartSeriesElement.POINTER_ANGLE.LEFTWARDS;
				break;
			case 3:
				dir = ChartSeriesElement.POINTER_ANGLE.DOWNWARDS;
				break;
			}
			
		} catch (Exception exc) {
		}
		
		return dir;
	}

	/**
	 * @param chart the chart to set
	 */
	private void setChart(JFreeChart chart) {
		this.chart = chart;
	}


	/**
	 * Returns the JFreeChart object.
	 * @return The chart.
	 */
	public JFreeChart getChart() {
		return chart;
	}

	/**
	 * Increases the sizes of the fonts in the chart.
	 * @throws JPARSECException If an error occurs.
	 */
	public void increaseFontSize() throws JPARSECException {
		increaseFontSize ++;
		JFreeChart chart = createChart(chart_elem);
		this.setChart(chart);
	}
	/**
	 * Decreases the sizes of the fonts in the chart.
	 * @throws JPARSECException If an error occurs.
	 */
	public void decreaseFontSize() throws JPARSECException {
		increaseFontSize --;
		JFreeChart chart = createChart(chart_elem);
		this.setChart(chart);
	}

	/**
	 * Changes the font size by a given amount.
	 * @param n Positive or negative.
	 */
	public static void increaseFontSize(int n) {
		increaseFontSize += n;		
	}
	
	/**
	 * Transforms mouse position in a chart to physical units.
	 * @param panel The ChartPanel object.
	 * @param p Mouse position in the ChartPanel component.
	 * @return Physical position, or null if it is not an x-y chart.
	 */
	public static double[] getPhysicalUnits(ChartPanel panel, Point p)
	{
		XYPlot plot = (XYPlot) panel.getChart().getPlot();
		double x = plot.getDomainAxis().java2DToValue(panel.translateScreenToJava2D(p).getX(),panel.getChartRenderingInfo().getPlotInfo().getDataArea(),plot.getDomainAxisEdge());
		double y = plot.getRangeAxis().java2DToValue(panel.translateScreenToJava2D(p).getY(),panel.getChartRenderingInfo().getPlotInfo().getDataArea(),plot.getRangeAxisEdge());
		return new double[] {x, y};
	}
	
	private Rectangle2D r = null;
	/**
	 * Transforms mouse position in a chart to physical units.
	 * @param px Mouse X position in an image exported from this instance.
	 * @param py Mouse Y position in an image exported from this instance.
	 * @return Physical position, or null if it is not an x-y chart.
	 */
	public double[] getPhysicalUnits(double px, double py)
	{
		if (!(getChart().getPlot() instanceof XYPlot)) return null;
		XYPlot plot = (XYPlot) getChart().getPlot();
		
		if (r == null) {
			BufferedImage buf = this.chartAsBufferedImage();
			int w = buf.getWidth(), h = buf.getHeight();
			int bx = -1;
			for (int i=w-1; i>w/2; i--) {
				int c[] = Functions.getColorComponents(buf.getRGB(i, h/2));
				if (c[0] != 255 || c[1] != 255 || c[2] != 255 || c[3] != 255) {
					bx = i;
					break;
				}
			}
			if (bx < w-1 && bx > w/2+1) {
				int c = buf.getRGB(bx, h/2);
				int maxX = bx, minY = -1, maxY = -1, minX = -1;
				for (int j=h/2; j>=0; j--) {
					int c2 = buf.getRGB(bx, j);
					if (c2 != c) {
						minY = j + 1;
						break;
					}
				}
				for (int j=h/2; j<=h; j++) {
					int c2 = buf.getRGB(bx, j);
					if (c2 != c) {
						maxY = j - 1;
						break;
					}
				}
				for (int i=bx; i>=0; i--) {
					int c2 = buf.getRGB(i, maxY);
					if (c2 != c) {
						minX = i + 1;
						break;
					}
				}
				r = new Rectangle2D.Double(minX+1, minY+1, maxX - minX - 1, maxY - minY - 1);
			} else {
				r = new Rectangle2D.Double(0, 0, getChartElement().imageWidth, getChartElement().imageHeight);
			}
		}
		double x = plot.getDomainAxis().java2DToValue(px, r, plot.getDomainAxisEdge());
		double y = plot.getRangeAxis().java2DToValue(py, r, plot.getRangeAxisEdge());
		return new double[] {x, y};
	}
	/**
	 * Transforms physical units to mouse position.
	 * @param px Physical x position.
	 * @param py Physical y position.
	 * @return Mouse position x and y, or null if it is not an x-y chart.
	 */
	public double[] getJava2DUnits(double px, double py)
	{
		if (!(getChart().getPlot() instanceof XYPlot)) return null;
		XYPlot plot = (XYPlot) getChart().getPlot();

		if (r == null) {
			BufferedImage buf = this.chartAsBufferedImage();
			int w = buf.getWidth(), h = buf.getHeight();
			int bx = -1;
			for (int i=w-1; i>w/2; i--) {
				int c[] = Functions.getColorComponents(buf.getRGB(i, h/2));
				if (c[0] != 255 || c[1] != 255 || c[2] != 255 || c[3] != 255) {
					bx = i;
					break;
				}
			}
			if (bx < w-1 && bx > w/2+1) {
				int c = buf.getRGB(bx, h/2);
				int maxX = bx, minY = -1, maxY = -1, minX = -1;
				for (int j=h/2; j>=0; j--) {
					int c2 = buf.getRGB(bx, j);
					if (c2 != c) {
						minY = j + 1;
						break;
					}
				}
				for (int j=h/2; j<=h; j++) {
					int c2 = buf.getRGB(bx, j);
					if (c2 != c) {
						maxY = j - 1;
						break;
					}
				}
				for (int i=bx; i>=0; i--) {
					int c2 = buf.getRGB(i, maxY);
					if (c2 != c) {
						minX = i + 1;
						break;
					}
				}
				r = new Rectangle2D.Double(minX+1, minY+1, maxX - minX - 1, maxY - minY - 1);
			} else {
				r = new Rectangle2D.Double(0, 0, getChartElement().imageWidth, getChartElement().imageHeight);
			}
		}
		double x = plot.getDomainAxis().valueToJava2D(px, r, plot.getDomainAxisEdge());
		double y = plot.getRangeAxis().valueToJava2D(py, r, plot.getRangeAxisEdge());
		return new double[] {x, y};
	}

	/**
	 * Sets the chart limits in x axis. The chart must be of type XY.
	 * @param min Minimum X.
	 * @param max Maximum X.
	 */
	public void setChartLimitsX(double min, double max) {
		XYPlot plot = (XYPlot) chart.getPlot();
		ValueAxis x_axis = plot.getDomainAxis();
		//x_axis.setAutoRange(false);
		x_axis.setLowerBound(min);
		x_axis.setUpperBound(max);
	}

	/**
	 * Sets the chart limits in y axis. The chart must be of type XY.
	 * @param min Minimum Y.
	 * @param max Maximum Y.
	 */
	public void setChartLimitsY(double min, double max) {
		XYPlot plot = (XYPlot) chart.getPlot();
		ValueAxis y_axis = plot.getRangeAxis();
		//y_axis.setAutoRange(false);
		y_axis.setLowerBound(min);
		y_axis.setUpperBound(max);
	}

	/**
	 * 'Prepares' a Graphics context so that it can be used to draw on a JFreeChart using
	 * physical and not Java coordinates.
	 * @param g The Graphic instance corresponding to an image created using this class.
	 * @param clip True to clip drawing operations inside the chart area.
	 */
	public void prepareGraphics2D(Graphics2D g, boolean clip) {
        g.setRenderingHint(RenderingHints.KEY_ANTIALIASING, RenderingHints.VALUE_ANTIALIAS_ON);
        g.setRenderingHint(RenderingHints.KEY_TEXT_ANTIALIASING, RenderingHints.VALUE_TEXT_ANTIALIAS_ON);
        g.setRenderingHint(RenderingHints.KEY_INTERPOLATION, RenderingHints.VALUE_INTERPOLATION_BICUBIC);
        g.setRenderingHint(RenderingHints.KEY_ALPHA_INTERPOLATION, RenderingHints.VALUE_ALPHA_INTERPOLATION_QUALITY);
        if (r == null) getPhysicalUnits(0, 0);
        if (clip) g.setClip((int)r.getMinX(), (int)r.getMinY(), (int)r.getWidth(), (int)r.getHeight());
        double p1[] = getJava2DUnits(0, 0);
        double p2[] = getJava2DUnits(10, 10);
        double sx = (p2[0] - p1[0]) / 10.0;
        double sy = (p2[1] - p1[1]) / 10.0;
        g.translate(p1[0], p1[1]);
        g.scale(sx, sy);
	}
	
	/**
	 * Creates a basic contour chart in JFreeChart as a workaround for being
	 * impossible to generate png images from SGT library without showing a JFrame.
	 * Note everything done here is experimental and deprecated in JFreeChart.
	 * @param chartElem The chart object.
	 * @throws JPARSECException If an error occurs.
	 */
	public CreateChart(GridChartElement chartElem) throws JPARSECException {
		NumberAxis xAxis = new NumberAxis(chartElem.xLabel);
		NumberAxis yAxis = new NumberAxis(chartElem.yLabel);
		xAxis.setUpperMargin(0.0);
		yAxis.setUpperMargin(0.0);
		ColorBar zColorBar = new ColorBar(chartElem.legend);
		
	      // Converts the float [][] grid to 3 x Double[]
	      int size =  chartElem.data.length;
	      Double [] oDoubleX = new Double[size*size];
	      Double [] oDoubleY = new Double[size*size];
	      Double [] oDoubleZ = new Double[size*size];
	      int index=0;
	      double x_step = (chartElem.limits[1] - chartElem.limits[0]) / (size - 1.0);
	      double y_step = (chartElem.limits[3] - chartElem.limits[2]) / (size - 1.0);
	      for (int i=0;i<=size-1;i++)
	      {
	         for (int j=0;j<=size-1;j++)
	         {
	            oDoubleX[index]=new Double(chartElem.limits[0] + x_step*i);
	            oDoubleY[index]=new Double(chartElem.limits[2] + y_step*j);
	            oDoubleZ[index]=new Double(chartElem.data[i][j]);
	            index++;
	         }
	      }
	      // then sets up and returns ContourDataSet
	      ContourDataset cds = new DefaultContourDataset("Contouring", oDoubleX, oDoubleY, oDoubleZ);

				
		ContourPlot cplot = new ContourPlot(cds, xAxis, yAxis, zColorBar);

		JFreeChart chart = new JFreeChart(chartElem.title, null, cplot, false);
		// then customise it a little...
		chart.setBackgroundPaint(Color.WHITE);

		this.chart_elem = new ChartElement(new ChartSeriesElement[] {}, ChartElement.TYPE.XY_CHART, ChartElement.SUBTYPE.XY_SCATTER, chartElem.title, chartElem.xLabel, chartElem.yLabel, false, chartElem.imageWidth, chartElem.imageWidth*2/3);
		this.setChart(chart);
	}	
}<|MERGE_RESOLUTION|>--- conflicted
+++ resolved
@@ -148,184 +148,6 @@
 	private JFreeChart chart;
 	private ChartElement chart_elem;
 
-<<<<<<< HEAD
-
-	/**
-	 * For unit testing only.
-	 * @param args Not used.
-	 * @throws JPARSECException If an error occurs.
-	 */
-	public static void main(String[] args) throws JPARSECException
-	{
-		System.out.println("CreateChart test");
-		
-		// Charts can be created using a ChartElement or a SimpleChartElement
-		
-		// SimpleChartElement example
-		SimpleChartElement chart1 = new SimpleChartElement(ChartElement.TYPE.XY_CHART,
-				ChartElement.SUBTYPE.XY_SCATTER, new double[]
-				{ 1, 2, 3 }, new double[]
-				{ 2, 5, 8 }, "CHART 1", "X_LABEL", "Y_LABEL", "LEGEND", true, false, 400, 300);
-		chart1.xAxisInLogScale = false;
-		CreateChart ch1 = new CreateChart(chart1);
-		Picture p1 = ch1.showChart(false); // false => not draw it now (later in real time)
-		double p[] = ch1.getJava2DUnits(2, 5);
-		p = ch1.getJava2DUnits(1, 2);
-		System.out.println(p[0]+"/"+p[1]);
-		Graphics2D g = p1.getImage().createGraphics();
-		g.setColor(Color.BLACK);
-		int x = (int) p[0], y = (int) p[1], rx = 5, ry = 3;
-		g.drawOval(x-rx, y-ry, 2*rx, 2*ry);
-		p = ch1.getPhysicalUnits(p[0], p[1]);
-		System.out.println(p[0]+"/"+p[1]);
-		ch1.prepareGraphics2D(g, true);
-		x = (int) p[0];
-		y = (int) p[1];
-		rx = 1;
-		ry = 2;
-		g.setColor(new Color(255, 0, 0, 128));
-		g.setStroke(AWTGraphics.getStroke(new JPARSECStroke(JPARSECStroke.STROKE_DEFAULT_LINE, 0.1f)));
-		g.fillOval(x-rx, y-ry, 2*rx, 2*ry);	
-		g.draw(AWTGraphics.rotateShape(new Ellipse2D.Double(2-rx*0.5, 5-ry*0.5, rx, ry), -45 * Constant.DEG_TO_RAD)); // Rotate 45\u00ba using the Graphics2D transform
-		g.fill(AWTGraphics.rotateShape(g, new Ellipse2D.Double(2-rx*0.5, 5-ry*0.5, rx, ry), -45 * Constant.DEG_TO_RAD)); // Rotate 45\u00ba using the original transform
-		g.drawLine(2, 5, 1, 2);
-		p1.show("");
-		
-/*
-		// Quick simple chart example
-//		CreateChart ch1bis = 
-//			CreateChart.createSimpleChart(new double[] {1, 2, 3}, new double [] {2, 4, 8}, "TITLE", "X_LABEL", "Y_LABEL", "LEGEND", false);
-//		ch1bis.showChart(true);
-
-		// Another example for a category chart
-		SimpleChartElement chart2 = new SimpleChartElement(ChartElement.TYPE.CATEGORY_CHART,
-				ChartElement.SUBTYPE.CATEGORY_BAR_3D, new double[]
-				{ 1, 2, 3 }, new double[]
-				{ 2, 4, 8 }, "CHART 2", "X_LABEL", "Y_LABEL", "LEGEND", true, false, 400, 300);
-		CreateChart ch2 = new CreateChart(chart2);
-		ch2.showChart(true);
-
-		// Example of a simple pie chart
-		SimpleChartElement chart3 = new SimpleChartElement(ChartElement.TYPE.PIE_CHART,
-				ChartElement.SUBTYPE.PIE_3D, new double[]
-				{ 1, 2, 3 }, new double[]
-				{ 2, 4, 8 }, "CHART 3", "X_LABEL", "Y_LABEL", "LEGEND", true, false, 400, 300);
-		chart3.xValuesForPieAndCategoryCharts = new String[] { "2006", "2007", "2008" };
-		CreateChart ch3 = new CreateChart(chart3);
-		ch3.showChart(true);
-
-		
-		// Full ChartElement simple example. This allows to show several series
-		String vx[] = DataSet.toStringValues(DataSet.getSetOfValues(1.0, 100, 100, true));
-		String y1[] = DataSet.toStringValues(DataSet.getSetOfValues(1000.0, 100000, 100, true));
-		String y2[] = DataSet.toStringValues(DataSet.getSetOfValues(10000.0, 1000000, 100, true));
-		String y3[] = DataSet.toStringValues(DataSet.getSetOfValues(100000.0, 10000000, 100, true));
-		String vy[] = new String[100];
-		for (int i=0; i<100; i++) {
-			double y = 1.82E7/Math.pow(Double.parseDouble(vx[i]), 2.3);
-			vy[i] = ""+y;
-		}
-		ChartSeriesElement chartSeries1 = new ChartSeriesElement(vx,
-				vy, null, null,
-				"t_{kh}", true, Color.BLACK, ChartSeriesElement.SHAPE_EMPTY,
-				ChartSeriesElement.REGRESSION.NONE);
-		ChartSeriesElement chartSeries2 = new ChartSeriesElement(vx,
-				y1, null, null,
-				"dM/dt = 10^{-3} M_{@SUN}/a\u00f1o", true, Color.BLACK, ChartSeriesElement.SHAPE_EMPTY,
-				ChartSeriesElement.REGRESSION.NONE);
-		ChartSeriesElement chartSeries3 = new ChartSeriesElement(vx,
-				y2, null, null,
-				"dM/dt = 10^{-4}", true, Color.BLACK, ChartSeriesElement.SHAPE_EMPTY,
-				ChartSeriesElement.REGRESSION.NONE);
-		ChartSeriesElement chartSeries4 = new ChartSeriesElement(vx,
-				y3, null, null,
-				"dM/dt = 10^{-5}", true, Color.BLACK, ChartSeriesElement.SHAPE_EMPTY,
-				ChartSeriesElement.REGRESSION.NONE);
-		chartSeries1.showShapes = false;
-		chartSeries2.showShapes = false;
-		chartSeries3.showShapes = false;
-		chartSeries4.showShapes = false;
-
-		ChartSeriesElement series[] = new ChartSeriesElement[] {chartSeries1, chartSeries2,
-				chartSeries3, chartSeries4};
-		ChartElement chart4 = new ChartElement(series, ChartElement.TYPE.XY_CHART, 
-				ChartElement.SUBTYPE.XY_SCATTER,
-				"Acreci\u00f3n y tiempo de Kelvin-Helmholtz", 
-				"Masa de la estrella (M_{@SUN})", "Tiempo (a\u00f1os)", false, 802, 482);
-		chart4.xAxisInLogScale = true;
-		chart4.yAxisInLogScale = true;
-		// Modifiers (test lot more...)
-		chart4.series[0].stroke = new JPARSECStroke(JPARSECStroke.STROKE_DEFAULT_LINE, 3f);
-		chart4.series[1].stroke = new JPARSECStroke(JPARSECStroke.STROKE_DEFAULT_LINE, 3f);
-		chart4.series[2].stroke = new JPARSECStroke(JPARSECStroke.STROKE_DEFAULT_LINE, 3f);
-		chart4.series[3].stroke = new JPARSECStroke(JPARSECStroke.STROKE_DEFAULT_LINE, 3f);
-		chart4.series[0].showLines = true;
-		chart4.series[1].showLines = true;
-		chart4.series[2].showLines = true;
-		chart4.series[3].showLines = true;
-		chart4.series[0].color = Color.BLACK;
-		chart4.series[1].color = Color.BLUE;
-		chart4.series[2].color = Color.GREEN;
-		chart4.series[3].color = Color.RED;
-		chart4.series[0].pointers = new String[] {"10 t_{kh}"};
-		chart4.series[1].pointers = new String[] {"10 dM/dt = 10^{-3} M_{@SUN}/a\u00f1o"};
-		chart4.series[2].pointers = new String[] {"10 dM/dt = 10^{-4} M_{@SUN}/a\u00f1o"};
-		chart4.series[3].pointers = new String[] {"10 dM/dt = 10^{-5} M_{@SUN}/a\u00f1o"};
-		chart4.series[1].pointersAngle = ChartSeriesElement.POINTER_ANGLE.TO_OUTSIDE;
-		chart4.series[2].pointersAngle = ChartSeriesElement.POINTER_ANGLE.TO_OUTSIDE;
-		chart4.series[3].pointersAngle = ChartSeriesElement.POINTER_ANGLE.TO_OUTSIDE;
-//		chart4.series[0].showErrorBars = false;
-		chart4.yTickLabels = ChartElement.TICK_LABELS.LOGARITHM_VALUES;
-		
-		CreateChart ch4 = new CreateChart(chart4);
-		ch4.showChartInJFreeChartPanelWithAdvancedControls();
-//		Serialization.writeObject(chart4, "/home/alonso/chartTest");
-//		Serialization.writeObject(ch4, "/home/alonso/createChartTest");
-
-		CreateChart.showChartsInJFreeChartPanel(new CreateChart[] {ch1, ch2, ch3, ch4}, "My group of charts", false);
-*/		
-/*
-        // Export possibilities
-		ch4.exportAsScriptForGILDAS("myChart", CreateChart.GILDAS_SHOW_LEYEND_AT_BOTTOM);        		
-		CreateChart.CreateChartAsPNGFile(chart1, "chart.png");
-		CreateChart.CreateChartAsSVGFile(chart2, "chart.svg");
-		CreateChart.CreateChartAsPDFFile(chart3, "chart.pdf");
-		CreateChart.CreateChartAsEPSFile(chart4, "chart.eps");	
-		ch4.chartAsHTMLFile("chart");
-*/
-		
-/*
-		// Real time charting with X-Y chart (ch1), series 0
-		int i = 0;
-		double oldTime = new Date().getTime() / 1000.0;
-		p1.show("REAL TIME CHART");
-		do {
-			Date date = new Date();
-			double actualTime = date.getTime() / 1000.0;
-			double elapsed = actualTime - oldTime;
-			if (elapsed >= 1.0) {
-				oldTime = actualTime;
-				i ++;
-				double x[] = DataSet.toDoubleValues(ch1.getChartElement().series[0].xValues);
-				double y[] = DataSet.toDoubleValues(ch1.getChartElement().series[0].yValues);
-				x = DataSet.addDoubleArray(x, new double[] {i + 3});
-				y = DataSet.addDoubleArray(y, new double[] {(i + 3)*3-1});
-				ch1.getChartElement().series[0].xValues = DataSet.toStringValues(x);
-				ch1.getChartElement().series[0].yValues = DataSet.toStringValues(y);
-				
-				// Add a linear fit to the chart
-				ch1.getChartElement().series[0].regressionType = REGRESSION.LINEAR;
-
-				// Update the chart
-				ch1.updateChart();
-			}
-			try { Thread.sleep(200); } catch (InterruptedException e) { e.printStackTrace(); }
-		} while (i<20);
-*/	}
-	
-
-=======
->>>>>>> c38d5d94
 	private void writeObject(ObjectOutputStream out)
 	throws IOException {
 		out.writeObject(this.chart_elem);
