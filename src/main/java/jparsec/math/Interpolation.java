--- conflicted
+++ resolved
@@ -877,114 +877,4 @@
 		CreateChart ch = new CreateChart(chart);
 		return ch;
 	}
-<<<<<<< HEAD
-	
-	/**
-	 * For unit testing only.
-	 * @param args Not used.
-	 */
-	public static void main(String args[])
-	{
-		System.out.println("Interpolation test");
-
-		double x[] = new double[] { 1, 1, 1, 2, 2, 2, 3, 3, 3, 4, 4, 4 };
-		double y[] = new double[] { 1, 2, 3, 1, 2, 3, 1, 2, 3, 1, 2, 3 };
-		double z[] = new double[] { 1, 2, 3, 2, 3, 4, 3, 4, 5, 2, 3, 4 };
-
-		try
-		{
-			Interpolation interp = new Interpolation(x, y, z, false);
-			
-			double px = 1.5, pz = 2.5;
-			double py = interp.linearInterpolation3d(px, pz);
-
-			System.out.println(px + " / " + pz + " / " + py);
-
-			x = new double[] {7.0, 8.0, 9.0};
-			y = new double[] {0.884226, 0.877366, 0.870531};
-			interp = new Interpolation(x, y, false);
-			System.out.println("Meeus  interpolation: y = "+interp.MeeusInterpolation(8.18125));
-			System.out.println("Spline interpolation: y = "+interp.splineInterpolation(8.18125));
-			System.out.println("Linear interpolation: y = "+interp.linearInterpolation(8.18125));
-			
-			
-			x = new double[] {12.0, 16.0, 20.0};
-			y = new double[] {1.3814294, 1.3812213, 1.3812453};
-			interp = new Interpolation(x, y, false);
-			Point2D p = interp.MeeusExtremum();
-			System.out.println("Extremum: x = "+p.getX()+", y = "+p.getY());
-			
-			CreateChart ch = interp.getChart(false, 2);
-			ch.showChartInJFreeChartPanel();
-
-
-			x = new double[] {-1.0, 0.0, 1.0};
-			y = new double[] {-2.0, 3.0, 2.0};
-			interp = new Interpolation(x, y, false);
-			System.out.println("Zero at x = "+interp.MeeusZero());
-			
-			x = new double[] {27.0, 27.5, 28.0, 28.5, 29.0};
-			y = new double[] {54 * 60 + 36.125, 54 * 60 + 24.606, 54 * 60 + 15.486,
-					54 * 60.0 + 8.694, 54 * 60 + 4.133};
-			double y0 = 28.0 + (3.0 + 20.0 / 60.0) / 24.0;
-			interp = new Interpolation(x, y, false);
-			System.out.println("Meeus interpolation: y = "+Functions.formatAngle(Constant.ARCSEC_TO_RAD * interp.MeeusInterpolation(y0), 3));
-
-			x = new double[] {25.0, 26.0, 27.0, 28.0, 29.0};
-			y = new double[] {
-					Functions.parseDeclination("-01\u00ba 11' 21.23\""),
-					Functions.parseDeclination("-00\u00ba 28' 12.31\""),
-					Functions.parseDeclination("00\u00ba 16' 07.02\""),
-					Functions.parseDeclination("01\u00ba 01' 00.13\""),
-					Functions.parseDeclination("01\u00ba 45' 46.33\"")
-			};
-			interp = new Interpolation(x, y, false);
-			System.out.println("Zero at x = "+interp.MeeusZero());
-
-			// I must add 3 degrees here to 'help' convergency, since
-			// otherwise it does not give results close to those from
-			// Meeus, chapter 3, page 31.
-			double da = 3;
-			x = new double[] {
-					29.0 + da, 
-					30.0 + da, 
-					31.0 + da, 
-					32.0 + da, 
-					33.0 + da
-			};
-			y = new double[] {
-					Math.sin((29.0 + da) * Constant.DEG_TO_RAD),
-					Math.sin((30.0 + da) * Constant.DEG_TO_RAD),
-					Math.sin((31.0 + da) * Constant.DEG_TO_RAD),
-					Math.sin((32.0 + da) * Constant.DEG_TO_RAD),
-					Math.sin((33.0 + da) * Constant.DEG_TO_RAD)
-			};
-			interp = new Interpolation(x, y, false);
-			System.out.println("Zero at x = "+interp.MeeusZero());
-			p = interp.MeeusExtremum();
-			if (p != null) {
-				System.out.println("Extremum: x = "+p.getX()+", y = "+p.getY());
-			} else {
-				System.out.println("Could not find extremum (ok!)");
-			}
-			
-			x = new double[] {
-					29.43, 30.97, 27.69, 28.11, 33.05
-			};
-			y = new double[] {
-					Math.sin(29.43 * Constant.DEG_TO_RAD),
-					Math.sin(30.97 * Constant.DEG_TO_RAD),
-					Math.sin(27.69 * Constant.DEG_TO_RAD),
-					Math.sin(28.11 * Constant.DEG_TO_RAD),
-					Math.sin(33.05 * Constant.DEG_TO_RAD)
-			};
-			interp = new Interpolation(x, y, false);
-			System.out.println("Lagrange interpolation: y = "+interp.LagrangeInterpolation(30.0));
-		} catch (JPARSECException e)
-		{
-			JPARSECException.showException(e);
-		}
-	}
-=======
->>>>>>> c38d5d94
 }